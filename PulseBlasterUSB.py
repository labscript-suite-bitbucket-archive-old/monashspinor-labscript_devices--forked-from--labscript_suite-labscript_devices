#####################################################################
#                                                                   #
# /pulseblasterUSB.py                                               #
#                                                                   #
# Copyright 2013, Monash University                                 #
#                                                                   #
# This file is part of labscript_devices, in the labscript suite    #
# (see http://labscriptsuite.org), and is licensed under the        #
# Simplified BSD License. See the license.txt file in the root of   #
# the project for the full license.                                 #
#                                                                   #
#####################################################################
from __future__ import division, unicode_literals, print_function, absolute_import
from labscript_utils import PY2
if PY2:
    str = unicode

from labscript_devices import BLACS_tab, runviewer_parser
from labscript_devices.PulseBlaster_No_DDS import PulseBlaster_No_DDS, Pulseblaster_No_DDS_Tab, PulseblasterNoDDSWorker


class PulseBlasterUSB(PulseBlaster_No_DDS):
    description = 'SpinCore PulseBlasterUSB'        
    clock_limit = 8.3e6 # can probably go faster
    clock_resolution = 20e-9
    n_flags = 24


@BLACS_tab
class PulseblasterUSBTab(Pulseblaster_No_DDS_Tab):
    # Capabilities
    num_DO = 24
    def __init__(self,*args,**kwargs):
        self.device_worker_class = PulseblasterUSBWorker 
<<<<<<< HEAD
        Pulseblaster_No_DDS_Tab.__init__(self,*args,**kwargs)
    
@BLACS_worker   
=======
        pulseblaster_no_dds.__init__(self,*args,**kwargs)


>>>>>>> 62ef23ab
class PulseblasterUSBWorker(PulseblasterNoDDSWorker):
    core_clock_freq = 100.0<|MERGE_RESOLUTION|>--- conflicted
+++ resolved
@@ -32,14 +32,8 @@
     num_DO = 24
     def __init__(self,*args,**kwargs):
         self.device_worker_class = PulseblasterUSBWorker 
-<<<<<<< HEAD
         Pulseblaster_No_DDS_Tab.__init__(self,*args,**kwargs)
-    
-@BLACS_worker   
-=======
-        pulseblaster_no_dds.__init__(self,*args,**kwargs)
 
 
->>>>>>> 62ef23ab
 class PulseblasterUSBWorker(PulseblasterNoDDSWorker):
     core_clock_freq = 100.0