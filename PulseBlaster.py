--- conflicted
+++ resolved
@@ -1,1364 +1,1312 @@
-#####################################################################
-#                                                                   #
-# /PulseBlaster.py                                                  #
-#                                                                   #
-# Copyright 2013, Monash University                                 #
-#                                                                   #
-# This file is part of the module labscript_devices, in the         #
-# labscript suite (see http://labscriptsuite.org), and is           #
-# licensed under the Simplified BSD License. See the license.txt    #
-# file in the root of the project for the full license.             #
-#                                                                   #
-#####################################################################
-from __future__ import division, unicode_literals, print_function, absolute_import
-from labscript_utils import PY2
-if PY2:
-    str = unicode
-
-from labscript_devices import BLACS_tab, runviewer_parser
-
-from labscript import Device, PseudoclockDevice, Pseudoclock, ClockLine, IntermediateDevice, DigitalQuantity, DigitalOut, DDS, DDSQuantity, config, LabscriptError, set_passed_properties
-
-import numpy as np
-
-import labscript_utils.h5_lock, h5py
-
-import time
-
-class PulseBlasterDDS(DDSQuantity):
-    description = 'PulseBlasterDDS'
-    def __init__(self, *args, **kwargs):
-        if 'call_parents_add_device' in kwargs:
-            call_parents_add_device = kwargs['call_parents_add_device']
-        else:
-            call_parents_add_device = True
-
-        kwargs['call_parents_add_device'] = False
-        DDSQuantity.__init__(self, *args, **kwargs)
-
-        self.gate = DigitalQuantity(self.name + '_gate', self, 'gate')
-        self.phase_reset = DigitalQuantity(self.name + '_phase_reset', self, 'phase_reset')
-
-        if call_parents_add_device:
-            self.parent_device.add_device(self)
-
-    def hold_phase(self, t):
-        self.phase_reset.go_high(t)
-
-    def release_phase(self, t):
-        self.phase_reset.go_low(t)
-
-
-profiles = {}
-def profile(funct):
-    func = funct.__name__
-    if func not in profiles:
-        profiles[func] = {'total_time':0, 'min':None, 'max':0, 'num_calls':0, 'average_time_per_call':0}
-    
-    def new_func(*args,**kwargs):
-        start_time = time.time()
-        ret = funct(*args,**kwargs)
-        runtime = time.time()-start_time
-        profiles[func]['total_time'] += runtime
-        profiles[func]['num_calls'] += 1
-        profiles[func]['min'] = profiles[func]['min'] if profiles[func]['min'] is not None and profiles[func]['min'] < runtime else runtime
-        profiles[func]['max'] = profiles[func]['max'] if profiles[func]['max'] > runtime else runtime
-        profiles[func]['average_time_per_call'] = profiles[func]['total_time']/profiles[func]['num_calls']
-        
-        return ret
-    # return new_func
-    return funct
-    
-def start_profile(name):
-    if name not in profiles:
-        profiles[name] = {'total_time':0, 'min':None, 'max':0, 'num_calls':0, 'average_time_per_call':0}
-        
-    if 'start_time' in profiles[name]:
-        raise Exception('You cannot call start_profile for %s without first calling stop_profile'%name)
-        
-    profiles[name]['start_time'] = time.time()
-    
-def stop_profile(name):
-    if name not in profiles or 'start_time' not in profiles[name]:
-        raise Exception('You must first call start_profile for %s before calling stop_profile')
-        
-    runtime = time.time()-profiles[name]['start_time']
-    del profiles[name]['start_time']
-    profiles[name]['total_time'] += runtime
-    profiles[name]['num_calls'] += 1
-    profiles[name]['min'] = profiles[name]['min'] if profiles[name]['min'] is not None and profiles[name]['min'] < runtime else runtime
-    profiles[name]['max'] = profiles[name]['max'] if profiles[name]['max'] > runtime else runtime
-    profiles[name]['average_time_per_call'] = profiles[name]['total_time']/profiles[name]['num_calls']
-
-
-class PulseBlaster(PseudoclockDevice):
-    
-    pb_instructions = {'CONTINUE':   0,
-                       'STOP':       1, 
-                       'LOOP':       2, 
-                       'END_LOOP':   3,
-                       'BRANCH':     6,
-                       'LONG_DELAY': 7,
-                       'WAIT':       8}
-                       
-    description = 'PB-DDSII-300'
-    clock_limit = 8.3e6 # Slight underestimate I think.
-    clock_resolution = 26.6666666666666666e-9
-    # TODO: Add n_dds and generalise code
-    n_flags = 12
-    
-    core_clock_freq = 75 # MHz
-    # This value is coupled to a value in the PulseBlaster worker process of BLACS
-    # This number was found experimentally but is determined theoretically by the
-    # instruction lengths in BLACS, and a finite delay in the PulseBlaster
-    #
-    # IF YOU CHANGE ONE, YOU MUST CHANGE THE OTHER!
-    trigger_delay = 250e-9 
-    wait_delay = 100e-9
-    trigger_edge_type = 'falling'
-    
-    # This device can only have Pseudoclock children (digital outs and DDS outputs should be connected to a child device)
-    allowed_children = [Pseudoclock]
-    
-    @set_passed_properties(
-        property_names = {"connection_table_properties": ["firmware",  "programming_scheme"],
-                          "device_properties": ["pulse_width", "max_instructions",
-                                                "time_based_stop_workaround",
-                                                "time_based_stop_workaround_extra_time"]}
-        )
-    def __init__(self, name, trigger_device=None, trigger_connection=None, board_number=0, firmware = '',
-                 programming_scheme='pb_start/BRANCH', pulse_width='symmetric', max_instructions=4000,
-                 time_based_stop_workaround=False, time_based_stop_workaround_extra_time=0.5, **kwargs):
-        PseudoclockDevice.__init__(self, name, trigger_device, trigger_connection, **kwargs)
-        self.BLACS_connection = board_number
-        # TODO: Implement capability checks based on firmware revision of PulseBlaster
-        self.firmware_version = firmware
-        
-        # time_based_stop_workaround is for old pulseblaster models which do
-        # not respond correctly to status checks. These models provide no way
-        # to know when the shot has completed. So if
-        # time_based_stop_workaround=True, we fall back to simply waiting
-        # until stop_time (plus the timeout of all waits) and assuming in the
-        # BLACS worker that the end of the shot occurs at this time.
-        # time_based_stop_workaround_extra_time is a configurable duration for
-        # how much longer than stop_time we should wait, to allow for software
-        # timing variation. Note that since the maximum duration of all waits
-        # is included in the calculation of the time at which the experiemnt
-        # should be stopped, attention should be paid to the timeout argument
-        # of all waits, since if it is larger than necessary, this will
-        # increase the duration of your shots even if the waits are actually
-        # short in duration.
-        
-        
-        # If we are the master pseudoclock, there are two ways we can start and stop the PulseBlaster.
-        #
-        # 'pb_start/BRANCH':
-        # Call pb_start(), to start us in software time. At the end of the program BRANCH to
-        # a WAIT instruction at the beginning, ready to start again.
-        #
-        # 'pb_stop_programming/STOP'
-        # Defer calling pb_stop_programming() until everything is ready to start.
-        # Then, the next hardware trigger to the PulseBlaster will start it.
-        # It is important not to call pb_stop_programming() too soon, because if the PulseBlaster is receiving
-        # repeated triggers (such as from a 50/60-Hz line trigger), then we do not want it to start running
-        # before everything is ready. Not calling pb_stop_programming() until we are ready ensures triggers are
-        # ignored until then. In this case, we end with a STOP instruction, ensuring further triggers do not cause
-        # the PulseBlaster to run repeatedly until start_programming()/stop_programming() are called once more.
-        # The programming scheme is saved as a property in the connection table and read out by BLACS.
-        possible_programming_schemes = ['pb_start/BRANCH', 'pb_stop_programming/STOP']
-        if programming_scheme not in possible_programming_schemes:
-            raise LabscriptError('programming_scheme must be one of %s'%str(possible_programming_schemes))
-        if trigger_device is not None and programming_scheme != 'pb_start/BRANCH':
-            raise LabscriptError('only the master pseudoclock can use a programming scheme other than \'pb_start/BRANCH\'')
-        self.programming_scheme = programming_scheme
-
-        # This is the minimum duration of a pulseblaster instruction. We save this now
-        # because clock_limit will be modified to reflect child device limitations and
-        # other things, but this remains the minimum instruction delay regardless of all
-        # that.
-        self.min_delay = 0.5 / self.clock_limit
-
-        # For pulseblaster instructions lasting longer than the below duration, we will
-        # instead use some multiple of the below, and then a regular instruction for the
-        # remainder. The max instruction length of a pulseblaster is actually 2**32
-        # clock cycles, but we subtract the minimum delay so that if the remainder is
-        # less than the minimum instruction length, we can add self.long_delay to it (and
-        # reduce the number of repetitions of the long delay by one), to keep it above
-        # the minimum delay without exceeding the true maximum delay.
-        self.long_delay = 2**32 / (self.core_clock_freq * 1e6) - self.min_delay
-
-        if pulse_width == 'minimum':
-            pulse_width = 0.5/self.clock_limit # the shortest possible
-        elif pulse_width != 'symmetric':
-            if not isinstance(pulse_width, (float, int, np.integer)):
-                msg = ("pulse_width must be 'symmetric', 'minimum', or a number " +
-                       "specifying a fixed pulse width to be used for clocking signals")
-                raise ValueError(msg)
-
-            if pulse_width < 0.5/self.clock_limit:
-                message = ('pulse_width cannot be less than 0.5/%s.clock_limit '%self.__class__.__name__ +
-                           '( = %s seconds)'%str(0.5/self.clock_limit))
-                raise LabscriptError(message)
-            # Round pulse width up to the nearest multiple of clock resolution:
-            quantised_pulse_width = 2*pulse_width/self.clock_resolution
-            quantised_pulse_width = int(quantised_pulse_width) + 1 # ceil(quantised_pulse_width)
-            # This will be used as the high time of clock ticks:
-            pulse_width = quantised_pulse_width*self.clock_resolution/2
-            # This pulse width, if larger than the minimum, may limit how fast we can tick.
-            # Update self.clock_limit accordingly.
-            minimum_low_time = 0.5/self.clock_limit
-            if pulse_width > minimum_low_time:
-                self.clock_limit = 1/(pulse_width + minimum_low_time)
-        self.pulse_width = pulse_width
-        self.max_instructions = max_instructions
-
-        # Create the internal pseudoclock
-        self._pseudoclock = Pseudoclock('%s_pseudoclock'%name, self, 'clock') # possibly a better connection name than 'clock'?
-        # Create the internal direct output clock_line
-        self._direct_output_clock_line = ClockLine('%s_direct_output_clock_line'%name, self.pseudoclock, 'internal', ramping_allowed = False)
-        # Create the internal intermediate device connected to the above clock line
-        # This will have the direct DigitalOuts of DDSs of the PulseBlaster connected to it
-        self._direct_output_device = PulseBlasterDirectOutputs('%s_direct_output_device'%name, self._direct_output_clock_line)
-    
-    @property
-    def pseudoclock(self):
-        return self._pseudoclock
-        
-    @property
-    def direct_outputs(self):
-        return self._direct_output_device
-    
-    def add_device(self, device):
-        if not self.child_devices and isinstance(device, Pseudoclock):
-            PseudoclockDevice.add_device(self, device)
-            
-        elif isinstance(device, Pseudoclock):
-            raise LabscriptError('The %s %s automatically creates a Pseudoclock because it only supports one. '%(self.description, self.name) +
-                                 'Instead of instantiating your own Pseudoclock object, please use the internal' +
-                                 ' one stored in %s.pseudoclock'%self.name)
-        elif isinstance(device, DDS) or isinstance(device, PulseBlasterDDS) or isinstance(device, DigitalOut):
-            #TODO: Defensive programming: device.name may not exist!
-            raise LabscriptError('You have connected %s directly to %s, which is not allowed. You should instead specify the parent_device of %s as %s.direct_outputs'%(device.name, self.name, device.name, self.name))
-        else:
-            raise LabscriptError('You have connected %s (class %s) to %s, but %s does not support children with that class.'%(device.name, device.__class__, self.name, self.name))
-                
-    def flag_valid(self, flag):
-        if -1 < flag < self.n_flags:
-            return True
-        return False     
-        
-    def flag_is_clock(self, flag):
-        for clock_line in self.pseudoclock.child_devices:
-            if clock_line.connection == 'internal': #ignore internal clockline
-                continue
-            if flag == self.get_flag_number(clock_line.connection):
-                return True
-        return False
-            
-    def get_flag_number(self, connection):
-        # TODO: Error checking
-        prefix, connection = connection.split()
-        return int(connection)
-    
-    def get_direct_outputs(self):
-        """Finds out which outputs are directly attached to the PulseBlaster"""
-        dig_outputs = []
-        dds_outputs = []
-        for output in self.direct_outputs.get_all_outputs():
-            # If we are a child of a DDS
-            if isinstance(output.parent_device, DDS) or isinstance(output.parent_device, PulseBlasterDDS):
-                # and that DDS has not been processed yet
-                if output.parent_device not in dds_outputs:
-                    # process the DDS instead of the child
-                    output = output.parent_device
-                else:
-                    # ignore the child
-                    continue
-            
-            # only check DDS and DigitalOuts (so ignore the children of the DDS)
-            if isinstance(output,DDS) or isinstance(output,PulseBlasterDDS) or isinstance(output, DigitalOut):
-                # get connection number and prefix
-                try:
-                    prefix, connection = output.connection.split()
-                    assert prefix == 'flag' or prefix == 'dds'
-                    connection = int(connection)
-                except:
-                    raise LabscriptError('%s %s has invalid connection string: \'%s\'. '%(output.description,output.name,str(output.connection)) + 
-                                         'Format must be \'flag n\' with n an integer less than %d, or \'dds n\' with n less than 2.'%self.n_flags)
-                # run checks on the connection string to make sure it is valid
-                # TODO: Most of this should be done in add_device() No?
-                if prefix == 'flag' and not self.flag_valid(connection):
-                    raise LabscriptError('%s is set as connected to flag %d of %s. '%(output.name, connection, self.name) +
-                                         'Output flag number must be a integer from 0 to %d.'%(self.n_flags-1))
-                if prefix == 'flag' and self.flag_is_clock(connection):
-                    raise LabscriptError('%s is set as connected to flag %d of %s.'%(output.name, connection, self.name) +
-                                         ' This flag is already in use as one of the PulseBlaster\'s clock flags.')                         
-                if prefix == 'dds' and not connection < 2:
-                    raise LabscriptError('%s is set as connected to output connection %d of %s. '%(output.name, connection, self.name) +
-                                         'DDS output connection number must be a integer less than 2.')
-                
-                # Check that the connection string doesn't conflict with another output
-                for other_output in dig_outputs + dds_outputs:
-                    if output.connection == other_output.connection:
-                        raise LabscriptError('%s and %s are both set as connected to %s of %s.'%(output.name, other_output.name, output.connection, self.name))
-                
-                # store a reference to the output
-                if isinstance(output, DigitalOut):
-                    dig_outputs.append(output)
-                elif isinstance(output, DDS) or isinstance(output, PulseBlasterDDS):
-                    dds_outputs.append(output)
-                
-        return dig_outputs, dds_outputs
-
-    def generate_registers(self, hdf5_file, dds_outputs):
-        ampdicts = {}
-        phasedicts = {}
-        freqdicts = {}
-        group = hdf5_file['/devices/'+self.name]
-        dds_dict = {}
-        for output in dds_outputs:
-            num = int(output.connection.split()[1])
-            dds_dict[num] = output
-        for num in [0,1]:
-            
-            if num in dds_dict:
-                output = dds_dict[num]
-            
-                # Ensure that amplitudes are within bounds:
-                if any(output.amplitude.raw_output > 1)  or any(output.amplitude.raw_output < 0):
-                    raise LabscriptError('%s %s '%(output.amplitude.description, output.amplitude.name) +
-                                      'can only have values between 0 and 1, ' + 
-                                      'the limit imposed by %s.'%output.name)
-                                      
-                # Ensure that frequencies are within bounds:
-                if any(output.frequency.raw_output > 150e6 )  or any(output.frequency.raw_output < 0):
-                    raise LabscriptError('%s %s '%(output.frequency.description, output.frequency.name) +
-                                      'can only have values between 0Hz and and 150MHz, ' + 
-                                      'the limit imposed by %s.'%output.name)
-                                      
-                # Ensure that phase wraps around:
-                output.phase.raw_output %= 360
-                
-                amps = set(output.amplitude.raw_output)
-                phases = set(output.phase.raw_output)
-                freqs = set(output.frequency.raw_output)
-            else:
-                # If the DDS is unused, it will use the following values
-                # for the whole experimental run:
-                amps = set([0])
-                phases = set([0])
-                freqs = set([0])
-                                  
-            if len(amps) > 1024:
-                raise LabscriptError('%s dds%d can only support 1024 amplitude registers, and %s have been requested.'%(self.name, num, str(len(amps))))
-            if len(phases) > 128:
-                raise LabscriptError('%s dds%d can only support 128 phase registers, and %s have been requested.'%(self.name, num, str(len(phases))))
-            if len(freqs) > 1024:
-                raise LabscriptError('%s dds%d can only support 1024 frequency registers, and %s have been requested.'%(self.name, num, str(len(freqs))))
-                                
-            # start counting at 1 to leave room for the dummy instruction,
-            # which BLACS will fill in with the state of the front
-            # panel:
-            ampregs = range(1,len(amps)+1)
-            freqregs = range(1,len(freqs)+1)
-            phaseregs = range(1,len(phases)+1)
-            
-            ampdicts[num] = dict(zip(amps,ampregs))
-            freqdicts[num] = dict(zip(freqs,freqregs))
-            phasedicts[num] = dict(zip(phases,phaseregs))
-            
-            # The zeros are the dummy instructions:
-            freq_table = np.array([0] + list(freqs), dtype = np.float64) / 1e6 # convert to MHz
-            amp_table = np.array([0] + list(amps), dtype = np.float32)
-            phase_table = np.array([0] + list(phases), dtype = np.float64)
-            
-            subgroup = group.create_group('DDS%d'%num)
-            subgroup.create_dataset('FREQ_REGS', compression=config.compression, data = freq_table)
-            subgroup.create_dataset('AMP_REGS', compression=config.compression, data = amp_table)
-            subgroup.create_dataset('PHASE_REGS', compression=config.compression, data = phase_table)
-            
-        return freqdicts, ampdicts, phasedicts
-        
-    def convert_to_pb_inst(self, dig_outputs, dds_outputs, freqs, amps, phases):
-        pb_inst = []
-        
-        # index to keep track of where in output.raw_output the
-        # pulseblaster flags are coming from
-        # starts at -1 because the internal flag should always tick on the first instruction and be 
-        # incremented (to 0) before it is used to index any arrays
-        i = -1 
-        # index to record what line number of the pulseblaster hardware
-        # instructions we're up to:
-        j = 0
-        # We've delegated the initial two instructions off to BLACS, which
-        # can ensure continuity with the state of the front panel. Thus
-        # these two instructions don't actually do anything:
-        flags = [0]*self.n_flags
-        freqregs = [0]*2
-        ampregs = [0]*2
-        phaseregs = [0]*2
-        dds_enables = [0]*2
-        phase_resets = [0]*2
-        
-        pb_inst.append({'freqs': freqregs, 'amps': ampregs, 'phases': phaseregs, 'enables':dds_enables, 'phase_resets': phase_resets,
-                        'flags': ''.join([str(flag) for flag in flags]), 'instruction': 'STOP',
-                        'data': 0, 'delay': 10.0/self.clock_limit*1e9})
-        pb_inst.append({'freqs': freqregs, 'amps': ampregs, 'phases': phaseregs, 'enables':dds_enables, 'phase_resets': phase_resets,
-                        'flags': ''.join([str(flag) for flag in flags]), 'instruction': 'STOP',
-                        'data': 0, 'delay': 10.0/self.clock_limit*1e9})    
-        j += 2
-        
-        flagstring = '0'*self.n_flags # So that this variable is still defined if the for loop has no iterations
-        for k, instruction in enumerate(self.pseudoclock.clock):
-            if instruction == 'WAIT':
-                # This is a wait instruction. Repeat the last instruction but with a 100ns delay and a WAIT op code:
-                wait_instruction = pb_inst[-1].copy()
-                wait_instruction['delay'] = 100
-                wait_instruction['instruction'] = 'WAIT'
-                wait_instruction['data'] = 0
-                pb_inst.append(wait_instruction)
-                j += 1
-                continue
-                
-            flags = [0]*self.n_flags
-            # The registers below are ones, not zeros, so that we don't
-            # use the BLACS-inserted initial instructions. Instead
-            # unused DDSs have a 'zero' in register one for freq, amp
-            # and phase.
-            freqregs = [1]*2
-            ampregs = [1]*2
-            phaseregs = [1]*2
-            dds_enables = [0]*2
-            phase_resets = [0]*2
-            
-            # This flag indicates whether we need a full clock tick, or are just updating an internal output
-            only_internal = True
-            # find out which clock flags are ticking during this instruction
-            for clock_line in instruction['enabled_clocks']:
-                if clock_line == self._direct_output_clock_line: 
-                    # advance i (the index keeping track of internal clockline output)
-                    i += 1
-                else:
-                    flag_index = int(clock_line.connection.split()[1])
-                    flags[flag_index] = 1
-                    # We are not just using the internal clock line
-                    only_internal = False
-            
-            for output in dig_outputs:
-                flagindex = int(output.connection.split()[1])
-                flags[flagindex] = int(output.raw_output[i])
-            for output in dds_outputs:
-                ddsnumber = int(output.connection.split()[1])
-                freqregs[ddsnumber] = freqs[ddsnumber][output.frequency.raw_output[i]]
-                ampregs[ddsnumber] = amps[ddsnumber][output.amplitude.raw_output[i]]
-                phaseregs[ddsnumber] = phases[ddsnumber][output.phase.raw_output[i]]
-                dds_enables[ddsnumber] = output.gate.raw_output[i]
-                if isinstance(output, PulseBlasterDDS):
-                    phase_resets[ddsnumber] = output.phase_reset.raw_output[i]
-                
-            flagstring = ''.join([str(flag) for flag in flags])
-            
-            if instruction['reps'] > 1048576:
-                raise LabscriptError('Pulseblaster cannot support more than 1048576 loop iterations. ' +
-                                      str(instruction['reps']) +' were requested at t = ' + str(instruction['start']) + '. '+
-                                     'This can be fixed easily enough by using nested loops. If it is needed, ' +
-                                     'please file a feature request at' +
-                                     'http://redmine.physics.monash.edu.au/projects/labscript.')
-                
-            if not only_internal:
-                if self.pulse_width == 'symmetric':
-                    high_time = instruction['step']/2
-                else:
-<<<<<<< HEAD
-                    quotient, remainder = divmod(instruction['step']/2.0,55.0)
-            else:
-                quotient, remainder = divmod(instruction['step'],55.0)
-                
-            if quotient and remainder < 100e-9:
-                # The remainder will be used for the total duration of the LOOP and END_LOOP instructions. 
-                # It must not be too short for this, if it is, take one LONG_DELAY iteration and give 
-                # its duration to the loop instructions:
-                quotient, remainder = quotient - 1, remainder + 55.0
-                
-            if not only_internal:
-                if self.pulse_width is not None:
-                    delay = self.pulse_width
-                else:
-                    delay = remainder
-            
-                # The loop and endloop instructions will only use the remainder:
-                pb_inst.append({'freqs': freqregs, 'amps': ampregs, 'phases': phaseregs, 'enables':dds_enables, 'phase_resets':phase_resets,
-=======
-                    high_time = self.pulse_width
-                # High time cannot be longer than self.long_delay (~57 seconds for a
-                # 75MHz core clock freq). If it is, clip it to self.long_delay. In this
-                # case we are not honouring the requested symmetric or fixed pulse
-                # width. To do so would be possible, but would consume more pulseblaster
-                # instructions, so we err on the side of fewer instructions:
-                high_time = min(high_time, self.long_delay)
-
-                # Low time is whatever is left:
-                low_time = instruction['step'] - high_time
-
-                # Do we need to insert a LONG_DELAY instruction to create a delay this
-                # long?
-                n_long_delays, remaining_low_time =  divmod(low_time, self.long_delay)
-
-                # If the remainder is too short to be output, add self.long_delay to it.
-                # self.long_delay was constructed such that adding self.min_delay to it
-                # is still not too long for a single instruction:
-                if n_long_delays and remaining_low_time < self.min_delay:
-                    n_long_delays -= 1
-                    remaining_low_time += self.long_delay
-
-                # The start loop instruction, Clock edges are high:
-                pb_inst.append({'freqs': freqregs, 'amps': ampregs, 'phases': phaseregs, 'enables':dds_enables,
->>>>>>> 9babf4a8
-                                'flags': flagstring, 'instruction': 'LOOP',
-                                'data': instruction['reps'], 'delay': high_time*1e9})
-                
-                for clock_line in instruction['enabled_clocks']:
-                    if clock_line != self._direct_output_clock_line:
-                        flag_index = int(clock_line.connection.split()[1])
-                        flags[flag_index] = 0
-                        
-                flagstring = ''.join([str(flag) for flag in flags])
-            
-<<<<<<< HEAD
-                # If there was a nonzero quotient, let's wait twice that
-                # many multiples of 55 seconds (one multiple of 55 seconds
-                # for each of the other two loop and endloop instructions):
-                if quotient:
-                    if self.pulse_width is not None:
-                        delay = 55/2.0
-                    else:
-                        delay = 55
-                    
-                    pb_inst.append({'freqs': freqregs, 'amps': ampregs, 'phases': phaseregs, 'enables':dds_enables, 'phase_resets':phase_resets,
-=======
-                # The long delay instruction, if any. Clock edges are low: 
-                if n_long_delays:
-                    pb_inst.append({'freqs': freqregs, 'amps': ampregs, 'phases': phaseregs, 'enables':dds_enables,
->>>>>>> 9babf4a8
-                                'flags': flagstring, 'instruction': 'LONG_DELAY',
-                                'data': int(n_long_delays), 'delay': self.long_delay*1e9})
-                                
-<<<<<<< HEAD
-                if self.pulse_width is not None:
-                    delay = 2*remainder-self.pulse_width
-                else:
-                    delay = remainder
-                pb_inst.append({'freqs': freqregs, 'amps': ampregs, 'phases': phaseregs, 'enables':dds_enables, 'phase_resets':phase_resets,
-=======
-                # Remaining low time. Clock edges are low:
-                pb_inst.append({'freqs': freqregs, 'amps': ampregs, 'phases': phaseregs, 'enables':dds_enables,
->>>>>>> 9babf4a8
-                                'flags': flagstring, 'instruction': 'END_LOOP',
-                                'data': j, 'delay': remaining_low_time*1e9})
-                                
-                # Two instructions were used in the case of there being no LONG_DELAY, 
-                # otherwise three. This increment is done here so that the j referred
-                # to in the previous line still refers to the LOOP instruction.
-                j += 3 if n_long_delays else 2
-            else:
-                # We only need to update a direct output, so no need to tick the clocks.
-
-                # Do we need to insert a LONG_DELAY instruction to create a delay this
-                # long?
-                n_long_delays, remaining_delay =  divmod(instruction['step'], self.long_delay)
-                # If the remainder is too short to be output, add self.long_delay to it.
-                # self.long_delay was constructed such that adding self.min_delay to it
-                # is still not too long for a single instruction:
-                if n_long_delays and remaining_delay < self.min_delay:
-                    n_long_delays -= 1
-                    remaining_delay += self.long_delay
-                
-<<<<<<< HEAD
-                # The loop and endloop instructions will only use the remainder:
-                pb_inst.append({'freqs': freqregs, 'amps': ampregs, 'phases': phaseregs, 'enables':dds_enables, 'phase_resets':phase_resets,
-                                'flags': flagstring, 'instruction': 'CONTINUE',
-                                'data': 0, 'delay': remainder*1e9})
-                # If there was a nonzero quotient, let's wait that many multiples of 55 seconds:
-                if quotient:
-                    pb_inst.append({'freqs': freqregs, 'amps': ampregs, 'phases': phaseregs, 'enables':dds_enables, 'phase_resets':phase_resets,
-=======
-                if n_long_delays:
-                    pb_inst.append({'freqs': freqregs, 'amps': ampregs, 'phases': phaseregs, 'enables':dds_enables,
->>>>>>> 9babf4a8
-                                'flags': flagstring, 'instruction': 'LONG_DELAY',
-                                'data': int(n_long_delays), 'delay': self.long_delay*1e9})
-
-                pb_inst.append({'freqs': freqregs, 'amps': ampregs, 'phases': phaseregs, 'enables':dds_enables,
-                                'flags': flagstring, 'instruction': 'CONTINUE',
-                                'data': 0, 'delay': remaining_delay*1e9})
-                
-                j += 2 if n_long_delays else 1
-                
-
-        if self.programming_scheme == 'pb_start/BRANCH':
-            # This is how we stop the pulse program. We branch from the last
-            # instruction to the zeroth, which BLACS has programmed in with
-            # the same values and a WAIT instruction. The PulseBlaster then
-            # waits on instuction zero, which is a state ready for either
-            # further static updates or buffered mode.
-            pb_inst.append({'freqs': freqregs, 'amps': ampregs, 'phases': phaseregs, 'enables':dds_enables, 'phase_resets':phase_resets,
-                            'flags': flagstring, 'instruction': 'BRANCH',
-                            'data': 0, 'delay': 10.0/self.clock_limit*1e9})
-        elif self.programming_scheme == 'pb_stop_programming/STOP':
-            # An ordinary stop instruction. This has the downside that the PulseBlaster might
-            # (on some models) reset its output to zero momentarily until BLACS calls program_manual, which
-            # it will for this programming scheme. However it is necessary when the PulseBlaster has
-            # repeated triggers coming to it, such as a 50Hz/60Hz line trigger. We can't have it sit
-            # on a WAIT instruction as above, or it will trigger and run repeatedly when that's not what
-            # we wanted.
-            pb_inst.append({'freqs': freqregs, 'amps': ampregs, 'phases': phaseregs, 'enables':dds_enables, 'phase_resets':phase_resets,
-                            'flags': flagstring, 'instruction': 'STOP',
-                            'data': 0, 'delay': 10.0/self.clock_limit*1e9})
-        else:
-            raise AssertionError('Invalid programming scheme %s'%str(self.programming_scheme))
-            
-        if len(pb_inst) > self.max_instructions:
-            raise LabscriptError("The Pulseblaster memory cannot store more than {:d} instuctions, but the PulseProgram contains {:d} instructions.".format(self.max_instructions, len(pb_inst))) 
-            
-        return pb_inst
-        
-    def write_pb_inst_to_h5(self, pb_inst, hdf5_file):
-        # OK now we squeeze the instructions into a numpy array ready for writing to hdf5:
-        pb_dtype = [('freq0', np.int32), ('phase0', np.int32), ('amp0', np.int32), 
-                    ('dds_en0', np.int32), ('phase_reset0', np.int32),
-                    ('freq1', np.int32), ('phase1', np.int32), ('amp1', np.int32),
-                    ('dds_en1', np.int32), ('phase_reset1', np.int32),
-                    ('flags', np.int32), ('inst', np.int32),
-                    ('inst_data', np.int32), ('length', np.float64)]
-        pb_inst_table = np.empty(len(pb_inst),dtype = pb_dtype)
-        for i,inst in enumerate(pb_inst):
-            flagint = int(inst['flags'][::-1],2)
-            instructionint = self.pb_instructions[inst['instruction']]
-            dataint = inst['data']
-            delaydouble = inst['delay']
-            freq0 = inst['freqs'][0]
-            freq1 = inst['freqs'][1]
-            phase0 = inst['phases'][0]
-            phase1 = inst['phases'][1]
-            amp0 = inst['amps'][0]
-            amp1 = inst['amps'][1]
-            en0 = inst['enables'][0]
-            en1 = inst['enables'][1]
-            phase_reset0 = inst['phase_resets'][0]
-            phase_reset1 = inst['phase_resets'][1]
-            
-            pb_inst_table[i] = (freq0,phase0,amp0,en0,phase_reset0,freq1,phase1,amp1,en1,phase_reset1, flagint, 
-                                instructionint, dataint, delaydouble)     
-                                
-        # Okay now write it to the file: 
-        group = hdf5_file['/devices/'+self.name]  
-        group.create_dataset('PULSE_PROGRAM', compression=config.compression,data = pb_inst_table)   
-        self.set_property('stop_time', self.stop_time, location='device_properties')
-
-        
-    def generate_code(self, hdf5_file):
-        # Generate the hardware instructions
-        hdf5_file.create_group('/devices/'+self.name)
-        PseudoclockDevice.generate_code(self, hdf5_file)
-        dig_outputs, dds_outputs = self.get_direct_outputs()
-        freqs, amps, phases = self.generate_registers(hdf5_file, dds_outputs)
-        pb_inst = self.convert_to_pb_inst(dig_outputs, dds_outputs, freqs, amps, phases)
-        self.write_pb_inst_to_h5(pb_inst, hdf5_file)
-        
-
-
-
-class PulseBlasterDirectOutputs(IntermediateDevice):
-    allowed_children = [DDS, PulseBlasterDDS, DigitalOut]
-    clock_limit = PulseBlaster.clock_limit
-    description = 'PB-DDSII-300 Direct Outputs'
-  
-    def add_device(self, device):
-        IntermediateDevice.add_device(self, device)
-        if isinstance(device, DDS):
-            # Check that the user has not specified another digital line as the gate for this DDS, that doesn't make sense.
-            # Then instantiate a DigitalQuantity to keep track of gating.
-            if device.gate is None:
-                device.gate = DigitalQuantity(device.name + '_gate', device, 'gate')
-            else:
-                raise LabscriptError('You cannot specify a digital gate ' +
-                                     'for a DDS connected to %s. '% (self.name) + 
-                                     'The digital gate is always internal to the Pulseblaster.')
-
-
-from blacs.tab_base_classes import Worker, define_state
-from blacs.tab_base_classes import MODE_MANUAL, MODE_TRANSITION_TO_BUFFERED, MODE_TRANSITION_TO_MANUAL, MODE_BUFFERED  
-
-from blacs.device_base_class import DeviceTab
-
-from qtutils import UiLoader
-import qtutils.icons
-import os
-
-# We can't import * from QtCore & QtGui, as one of them has a function called bin() which overrides the builtin, which is used in the pulseblaster worker
-from qtutils.qt import QtCore
-from qtutils.qt import QtGui
-
-    
-
-@BLACS_tab
-class PulseBlasterTab(DeviceTab):
-    
-    def initialise_GUI(self):
-        # Capabilities
-        self.base_units     = {'freq':'Hz',        'amp':'Vpp', 'phase':'Degrees'}
-        self.base_min       = {'freq':0.3,         'amp':0.0,   'phase':0}
-        self.base_max       = {'freq':150000000.0, 'amp':1.0,   'phase':360}
-        self.base_step      = {'freq':1000000,     'amp':0.01,  'phase':1}
-        self.base_decimals  = {'freq':1,           'amp':3,     'phase':3}
-        self.num_DDS = 2
-        self.num_DO = 12
-        
-        dds_prop = {}
-        for i in range(self.num_DDS): # 2 is the number of DDS outputs on this device
-            dds_prop['dds %d'%i] = {}
-            for subchnl in ['freq', 'amp', 'phase']:
-                dds_prop['dds %d'%i][subchnl] = {'base_unit':self.base_units[subchnl],
-                                                 'min':self.base_min[subchnl],
-                                                 'max':self.base_max[subchnl],
-                                                 'step':self.base_step[subchnl],
-                                                 'decimals':self.base_decimals[subchnl]
-                                                }
-            dds_prop['dds %d'%i]['gate'] = {}
-        
-        do_prop = {}
-        for i in range(self.num_DO): # 12 is the maximum number of flags on this device (some only have 4 though)
-            do_prop['flag %d'%i] = {}
-        
-        # Create the output objects    
-        self.create_dds_outputs(dds_prop)        
-        self.create_digital_outputs(do_prop)        
-        # Create widgets for output objects
-        dds_widgets,ao_widgets,do_widgets = self.auto_create_widgets()
-        
-        # Define the sort function for the digital outputs
-        def sort(channel):
-            flag = channel.replace('flag ','')
-            flag = int(flag)
-            return '%02d'%(flag)
-        
-        # and auto place the widgets in the UI
-        self.auto_place_widgets(("DDS Outputs",dds_widgets),("Flags",do_widgets,sort))
-        
-        # Store the board number to be used
-        connection_object = self.settings['connection_table'].find_by_name(self.device_name)
-        self.board_number = int(connection_object.BLACS_connection)
-        
-        # And which scheme we're using for buffered output programming and triggering:
-        # (default values for backward compat with old connection tables)
-        self.programming_scheme = connection_object.properties.get('programming_scheme', 'pb_start/BRANCH')
-            
-        # Create and set the primary worker
-        self.create_worker("main_worker",PulseblasterWorker,{'board_number':self.board_number,
-                                                             'programming_scheme': self.programming_scheme})
-        self.primary_worker = "main_worker"
-        
-        # Set the capabilities of this device
-        self.supports_smart_programming(True) 
-        
-        # Load status monitor (and start/stop/reset buttons) UI
-        ui = UiLoader().load(os.path.join(os.path.dirname(os.path.realpath(__file__)),'pulseblaster.ui'))        
-        self.get_tab_layout().addWidget(ui)
-        # Connect signals for buttons
-        ui.start_button.clicked.connect(self.start)
-        ui.stop_button.clicked.connect(self.stop)
-        ui.reset_button.clicked.connect(self.reset)
-        # Add icons
-        ui.start_button.setIcon(QtGui.QIcon(':/qtutils/fugue/control'))
-        ui.start_button.setToolTip('Start')
-        ui.stop_button.setIcon(QtGui.QIcon(':/qtutils/fugue/control-stop-square'))
-        ui.stop_button.setToolTip('Stop')
-        ui.reset_button.setIcon(QtGui.QIcon(':/qtutils/fugue/arrow-circle'))
-        ui.reset_button.setToolTip('Reset')
-        
-        # initialise dictionaries of data to display and get references to the QLabels
-        self.status_states = ['stopped', 'reset', 'running', 'waiting']
-        self.status = {}
-        self.status_widgets = {}
-        for state in self.status_states:
-            self.status[state] = False
-            self.status_widgets[state] = getattr(ui,'%s_label'%state)        
-        
-        # Create status monitor timout
-        self.statemachine_timeout_add(2000, self.status_monitor)
-        
-    def get_child_from_connection_table(self, parent_device_name, port):
-        # This is a direct output, let's search for it on the internal intermediate device called 
-        # PulseBlasterDirectOutputs
-        if parent_device_name == self.device_name:
-            device = self.connection_table.find_by_name(self.device_name)
-            pseudoclock = device.child_list[list(device.child_list.keys())[0]] # there should always be one (and only one) child, the Pseudoclock
-            clockline = None
-            for child_name, child in pseudoclock.child_list.items():
-                # store a reference to the internal clockline
-                if child.parent_port == 'internal':
-                    clockline = child
-                # if the port is in use by a clockline, return the clockline
-                elif child.parent_port == port:
-                    return child
-                
-            if clockline is not None:
-                # There should only be one child of this clock line, the direct outputs
-                direct_outputs = clockline.child_list[list(clockline.child_list.keys())[0]]
-                # look to see if the port is used by a child of the direct outputs
-                return DeviceTab.get_child_from_connection_table(self, direct_outputs.name, port)
-            else:
-                return ''
-        else:
-            # else it's a child of a DDS, so we can use the default behaviour to find the device
-            return DeviceTab.get_child_from_connection_table(self, parent_device_name, port)
-    
-    # This function gets the status of the Pulseblaster from the spinapi,
-    # and updates the front panel widgets!
-    @define_state(MODE_MANUAL|MODE_BUFFERED|MODE_TRANSITION_TO_BUFFERED|MODE_TRANSITION_TO_MANUAL,True)  
-    def status_monitor(self,notify_queue=None):
-        # When called with a queue, this function writes to the queue
-        # when the pulseblaster is waiting. This indicates the end of
-        # an experimental run.
-        self.status, waits_pending, time_based_shot_over = yield(self.queue_work(self._primary_worker,'check_status'))
-        
-        if self.programming_scheme == 'pb_start/BRANCH':
-            done_condition = self.status['waiting']
-        elif self.programming_scheme == 'pb_stop_programming/STOP':
-            done_condition = self.status['stopped']
-            
-        if time_based_shot_over is not None:
-            done_condition = time_based_shot_over
-            
-        if notify_queue is not None and done_condition and not waits_pending:
-            # Experiment is over. Tell the queue manager about it, then
-            # set the status checking timeout back to every 2 seconds
-            # with no queue.
-            notify_queue.put('done')
-            self.statemachine_timeout_remove(self.status_monitor)
-            self.statemachine_timeout_add(2000,self.status_monitor)
-            if self.programming_scheme == 'pb_stop_programming/STOP':
-                # Not clear that on all models the outputs will be correct after being
-                # stopped this way, so we do program_manual with current values to be sure:
-                self.program_device()
-                
-        # Update widgets with new status
-        for state in self.status_states:
-            if self.status[state]:
-                icon = QtGui.QIcon(':/qtutils/fugue/tick')
-            else:
-                icon = QtGui.QIcon(':/qtutils/fugue/cross')
-            
-            pixmap = icon.pixmap(QtCore.QSize(16, 16))
-            self.status_widgets[state].setPixmap(pixmap)
-                        
-    @define_state(MODE_MANUAL|MODE_BUFFERED|MODE_TRANSITION_TO_BUFFERED|MODE_TRANSITION_TO_MANUAL,True)  
-    def start(self,widget=None):
-        yield(self.queue_work(self._primary_worker,'start_run'))
-        self.status_monitor()
-        
-    @define_state(MODE_MANUAL|MODE_BUFFERED|MODE_TRANSITION_TO_BUFFERED|MODE_TRANSITION_TO_MANUAL,True)  
-    def stop(self,widget=None):
-        yield(self.queue_work(self._primary_worker,'pb_stop'))
-        self.status_monitor()
-        
-    @define_state(MODE_MANUAL|MODE_BUFFERED|MODE_TRANSITION_TO_BUFFERED|MODE_TRANSITION_TO_MANUAL,True)  
-    def reset(self,widget=None):
-        yield(self.queue_work(self._primary_worker,'pb_reset'))
-        self.status_monitor()
-    
-    @define_state(MODE_BUFFERED,True)  
-    def start_run(self, notify_queue):
-        """Starts the Pulseblaster, notifying the queue manager when
-        the run is over"""
-        self.statemachine_timeout_remove(self.status_monitor)
-        self.start()
-        self.statemachine_timeout_add(100,self.status_monitor,notify_queue)
-
-
-class PulseblasterWorker(Worker):
-    def init(self):
-        from labscript_utils import check_version
-        check_version('spinapi', '3.2.0', '4')
-        exec('from spinapi import *', globals())
-        global h5py; import labscript_utils.h5_lock, h5py
-        global zprocess; import zprocess
-        
-        self.pb_start = pb_start
-        self.pb_stop = pb_stop
-        self.pb_reset = pb_reset
-        self.pb_close = pb_close
-        self.pb_read_status = pb_read_status
-        self.smart_cache = {'amps0':None,'freqs0':None,'phases0':None,
-                            'amps1':None,'freqs1':None,'phases1':None,
-                            'pulse_program':None,'ready_to_go':False,
-                            'initial_values':None}
-                            
-        # An event for checking when all waits (if any) have completed, so that
-        # we can tell the difference between a wait and the end of an experiment.
-        # The wait monitor device is expected to post such events, which we'll wait on:
-        self.all_waits_finished = zprocess.Event('all_waits_finished')
-        self.waits_pending = False
-    
-        pb_select_board(self.board_number)
-        pb_init()
-        pb_core_clock(75)
-        
-        # This is only set to True on a per-shot basis, so set it to False
-        # for manual mode. Set associated attributes to None:
-        self.time_based_stop_workaround = False
-        self.time_based_shot_duration = None
-        self.time_based_shot_end_time = None
-
-    def program_manual(self,values):
-    
-        if self.programming_scheme == 'pb_stop_programming/STOP':
-            # Need to ensure device is stopped before programming - or we won't know what line it's on.
-            pb_stop()
-            
-        # Program the DDS registers:
-        for i in range(2):
-            pb_select_dds(i)
-            # Program the frequency, amplitude and phase into their
-            # zeroth registers:
-            program_amp_regs(values['dds %d'%i]['amp']) # Does not call pb_stop_programming anyway, so no kwarg needed
-            program_freq_regs(values['dds %d'%i]['freq']/10.0**6, call_stop_programming=False) # method expects MHz
-            program_phase_regs(values['dds %d'%i]['phase'], call_stop_programming=False)
-
-        # create flags string
-        # NOTE: The spinapi can take a string or integer for flags.
-                # If it is a string: 
-                #     flag: 0          12
-                #          '101100011111'
-                #
-                # If it is a binary number:
-                #     flag:12          0
-                #         0b111110001101
-                #
-                # Be warned!
-        flags = ''
-        for i in range(12):
-            if values['flag %d'%i]:
-                flags += '1'
-            else:
-                flags += '0'
-        
-        # Write the first two lines of the pulse program:
-        pb_start_programming(PULSE_PROGRAM)
-        # Line zero is a wait:
-        pb_inst_dds2(0,0,0,values['dds 0']['gate'],0,0,0,0,values['dds 1']['gate'],0,flags, WAIT, 0, 100)
-        # Line one is a brach to line 0:
-        pb_inst_dds2(0,0,0,values['dds 0']['gate'],0,0,0,0,values['dds 1']['gate'],0,flags, BRANCH, 0, 100)
-        pb_stop_programming()
-        
-        # Now we're waiting on line zero, so when we start() we'll go to
-        # line one, then brach back to zero, completing the static update:
-        pb_start()
-        
-        # The pulse program now has a branch in line one, and so can't proceed to the pulse program
-        # without a reprogramming of the first two lines:
-        self.smart_cache['ready_to_go'] = False
-        
-        # TODO: return coerced/quantised values
-        return {}
-        
-    def start_run(self):
-        if self.programming_scheme == 'pb_start/BRANCH':
-            pb_start()
-        elif self.programming_scheme == 'pb_stop_programming/STOP':
-            pb_stop_programming()
-            pb_start()
-        else:
-            raise ValueError('invalid programming_scheme: %s'%str(self.programming_scheme))
-        if self.time_based_stop_workaround:
-            import time
-            self.time_based_shot_end_time = time.time() + self.time_based_shot_duration
-    
-    def transition_to_buffered(self,device_name,h5file,initial_values,fresh):
-        self.h5file = h5file
-        if self.programming_scheme == 'pb_stop_programming/STOP':
-            # Need to ensure device is stopped before programming - or we wont know what line it's on.
-            pb_stop()
-        with h5py.File(h5file,'r') as hdf5_file:
-            group = hdf5_file['devices/%s'%device_name]
-            
-            # Is this shot using the fixed-duration workaround instead of checking the PulseBlaster's status?
-            self.time_based_stop_workaround = group.attrs.get('time_based_stop_workaround', False)
-            if self.time_based_stop_workaround:
-                self.time_based_shot_duration = (group.attrs['stop_time']
-                                                 + hdf5_file['waits'][:]['timeout'].sum()
-                                                 + group.attrs['time_based_stop_workaround_extra_time'])
-            
-            # Program the DDS registers:
-            ampregs = []
-            freqregs = []
-            phaseregs = []
-            for i in range(2):
-                amps = group['DDS%d/AMP_REGS'%i][:]
-                freqs = group['DDS%d/FREQ_REGS'%i][:]
-                phases = group['DDS%d/PHASE_REGS'%i][:]
-                
-                amps[0] = initial_values['dds %d'%i]['amp']
-                freqs[0] = initial_values['dds %d'%i]['freq']/10.0**6 # had better be in MHz!
-                phases[0] = initial_values['dds %d'%i]['phase']
-                
-                pb_select_dds(i)
-                # Only reprogram each thing if there's been a change:
-                if fresh or len(amps) != len(self.smart_cache['amps%d'%i]) or (amps != self.smart_cache['amps%d'%i]).any():   
-                    self.smart_cache['amps%d'%i] = amps
-                    program_amp_regs(*amps)
-                if fresh or len(freqs) != len(self.smart_cache['freqs%d'%i]) or (freqs != self.smart_cache['freqs%d'%i]).any():
-                    self.smart_cache['freqs%d'%i] = freqs
-                    # We must be careful not to call stop_programming() until the end,
-                    # lest the pulseblaster become responsive to triggers before we are done programming.
-                    # This is not an issue for program_amp_regs above, only for freq and phase regs.
-                    program_freq_regs(*freqs, call_stop_programming=False)
-                if fresh or len(phases) != len(self.smart_cache['phases%d'%i]) or (phases != self.smart_cache['phases%d'%i]).any():      
-                    self.smart_cache['phases%d'%i] = phases
-                    # See above comment - we must not call pb_stop_programming here:
-                    program_phase_regs(*phases, call_stop_programming=False)
-                
-                ampregs.append(amps)
-                freqregs.append(freqs)
-                phaseregs.append(phases)
-                
-            # Now for the pulse program:
-            pulse_program = group['PULSE_PROGRAM'][2:]
-            
-            #Let's get the final state of the pulseblaster. z's are the args we don't need:
-            freqreg0,phasereg0,ampreg0,en0,z,freqreg1,phasereg1,ampreg1,en1,z,flags,z,z,z = pulse_program[-1]
-            finalfreq0 = freqregs[0][freqreg0]*10.0**6 # Front panel expects frequency in Hz
-            finalfreq1 = freqregs[1][freqreg1]*10.0**6 # Front panel expects frequency in Hz
-            finalamp0 = ampregs[0][ampreg0]
-            finalamp1 = ampregs[1][ampreg1]
-            finalphase0 = phaseregs[0][phasereg0]
-            finalphase1 = phaseregs[1][phasereg1]
-            
-            # Always call start_programming regardless of whether we are going to do any
-            # programming or not. This is so that is the programming_scheme is 'pb_stop_programming/STOP'
-            # we are ready to be triggered by a call to pb_stop_programming() even if no programming
-            # occurred due to smart programming:
-            pb_start_programming(PULSE_PROGRAM)
-            
-            if fresh or (self.smart_cache['initial_values'] != initial_values) or \
-                (len(self.smart_cache['pulse_program']) != len(pulse_program)) or \
-                (self.smart_cache['pulse_program'] != pulse_program).any() or \
-                not self.smart_cache['ready_to_go']:
-            
-                self.smart_cache['ready_to_go'] = True
-                self.smart_cache['initial_values'] = initial_values
-
-                # create initial flags string
-                # NOTE: The spinapi can take a string or integer for flags.
-                # If it is a string: 
-                #     flag: 0          12
-                #          '101100011111'
-                #
-                # If it is a binary number:
-                #     flag:12          0
-                #         0b111110001101
-                #
-                # Be warned!
-                initial_flags = ''
-                for i in range(12):
-                    if initial_values['flag %d'%i]:
-                        initial_flags += '1'
-                    else:
-                        initial_flags += '0'
-
-                if self.programming_scheme == 'pb_start/BRANCH':
-                    # Line zero is a wait on the final state of the program in 'pb_start/BRANCH' mode 
-                    pb_inst_dds2(freqreg0,phasereg0,ampreg0,en0,0,freqreg1,phasereg1,ampreg1,en1,0,flags,WAIT,0,100)
-                else:
-                    # Line zero otherwise just contains the initial state 
-                    pb_inst_dds2(0,0,0,initial_values['dds 0']['gate'],0,0,0,0,initial_values['dds 1']['gate'],0,initial_flags, CONTINUE, 0, 100)
-
-                # Line one is a continue with the current front panel values:
-                pb_inst_dds2(0,0,0,initial_values['dds 0']['gate'],0,0,0,0,initial_values['dds 1']['gate'],0,initial_flags, CONTINUE, 0, 100)
-                # Now the rest of the program:
-                if fresh or len(self.smart_cache['pulse_program']) != len(pulse_program) or \
-                (self.smart_cache['pulse_program'] != pulse_program).any():
-                    self.smart_cache['pulse_program'] = pulse_program
-                    for args in pulse_program:
-                        pb_inst_dds2(*args)
-            
-            if self.programming_scheme == 'pb_start/BRANCH':
-                # We will be triggered by pb_start() if we are are the master pseudoclock or a single hardware trigger
-                # from the master if we are not:
-                pb_stop_programming()
-            elif self.programming_scheme == 'pb_stop_programming/STOP':
-                # Don't call pb_stop_programming(). We don't want to pulseblaster to respond to hardware
-                # triggers (such as 50/60Hz line triggers) until we are ready to run.
-                # Our start_method will call pb_stop_programming() when we are ready
-                pass
-            else:
-                raise ValueError('invalid programming_scheme %s'%str(self.programming_scheme))
-            
-            # Are there waits in use in this experiment? The monitor waiting for the end of
-            # the experiment will need to know:
-            self.waits_pending =  bool(len(hdf5_file['waits']))
-            
-            # Now we build a dictionary of the final state to send back to the GUI:
-            return_values = {'dds 0':{'freq':finalfreq0, 'amp':finalamp0, 'phase':finalphase0, 'gate':en0},
-                             'dds 1':{'freq':finalfreq1, 'amp':finalamp1, 'phase':finalphase1, 'gate':en1},
-                            }
-            # Since we are converting from an integer to a binary string, we need to reverse the string! (see notes above when we create flags variables)
-            return_flags = str(bin(flags)[2:]).rjust(12,'0')[::-1]
-            for i in range(12):
-                return_values['flag %d'%i] = return_flags[i]
-                
-            return return_values
-            
-    def check_status(self):
-        if self.waits_pending:
-            try:
-                self.all_waits_finished.wait(self.h5file, timeout=0)
-                self.waits_pending = False
-            except zprocess.TimeoutError:
-                pass
-        if self.time_based_shot_end_time is not None:
-            import time
-            time_based_shot_over = time.time() > self.time_based_shot_end_time
-        else:
-            time_based_shot_over = None
-        return pb_read_status(), self.waits_pending, time_based_shot_over
-
-    def transition_to_manual(self):
-        status, waits_pending, time_based_shot_over = self.check_status()
-        
-        if self.programming_scheme == 'pb_start/BRANCH':
-            done_condition = status['waiting']
-        elif self.programming_scheme == 'pb_stop_programming/STOP':
-            done_condition = True # status['stopped']
-            
-        if time_based_shot_over is not None:
-            done_condition = time_based_shot_over
-            
-        # This is only set to True on a per-shot basis, so reset it to False
-        # for manual mode. Reset associated attributes to None:
-        self.time_based_stop_workaround = False
-        self.time_based_shot_duration = None
-        self.time_based_shot_end_time = None
-        
-        if done_condition and not waits_pending:
-            return True
-        else:
-            return False
-     
-    def abort_buffered(self):
-        # Stop the execution
-        self.pb_stop()
-        # Reset to the beginning of the pulse sequence
-        self.pb_reset()
-                
-        # abort_buffered in the GUI process queues up a program_device state
-        # which will reprogram the device and call pb_start()
-        # This ensures the device isn't accidentally retriggered by another device
-        # while it is running it's abort function
-        return True
-        
-    def abort_transition_to_buffered(self):
-        return True
-        
-    def shutdown(self):
-        #TODO: implement this
-        pass
-      
-
-            
-@runviewer_parser
-class PulseBlasterParser(object):
-    num_dds = 2
-    num_flags = 12
-    
-    def __init__(self, path, device):
-        self.path = path
-        self.name = device.name
-        self.device = device
-        
-        # We create a lookup table for strings to be used later as dictionary keys.
-        # This saves having to evaluate '%d'%i many many times, and makes the _add_pulse_program_row_to_traces method
-        # significantly more efficient
-        self.dds_strings = {}
-        for i in range(self.num_dds):
-            self.dds_strings[i] = {}
-            self.dds_strings[i]['ddsfreq'] = 'dds %d_freq'%i
-            self.dds_strings[i]['ddsamp'] = 'dds %d_amp'%i
-            self.dds_strings[i]['ddsphase'] = 'dds %d_phase'%i
-            self.dds_strings[i]['freq'] = 'freq%d'%i
-            self.dds_strings[i]['amp'] = 'amp%d'%i
-            self.dds_strings[i]['phase'] = 'phase%d'%i
-            self.dds_strings[i]['dds_en'] = 'dds_en%d'%i
-            
-        self.flag_strings = {}
-        self.flag_powers = {}
-        
-        for i in range(self.num_flags):
-            self.flag_strings[i] = 'flag %d'%i
-            self.flag_powers[i] = 2**i
-        
-            
-        
-    def get_traces(self, add_trace, parent=None):
-        if parent is None:
-            # we're the master pseudoclock, software triggered. So we don't have to worry about trigger delays, etc
-            pass
-            
-        # get the pulse program
-        with h5py.File(self.path, 'r') as f:
-            pulse_program = f['devices/%s/PULSE_PROGRAM'%self.name][:]
-            # slow_clock_flag = eval(f['devices/%s'%self.name].attrs['slow_clock'])
-            dds = {}
-            for i in range(self.num_dds):
-                dds[i] = {}
-                for reg in ['FREQ', 'AMP', 'PHASE']:
-                    dds[i][reg] = f['devices/%s/DDS%d/%s_REGS'%(self.name, i, reg)][:]
-        
-        clock = []
-        traces = {}
-        for i in range(self.num_flags):
-            traces['flag %d'%i] = []
-        for i in range(self.num_dds):
-            for sub_chnl in ['freq', 'amp', 'phase']:
-                traces['dds %d_%s'%(i,sub_chnl)] = []   
-        
-        # now build the traces
-        t = 0. if parent is None else PulseBlaster.trigger_delay # Offset by initial trigger of parent
-        i = 0
-        while i < len(pulse_program):
-            # ignore the first 2 instructions, they are dummy instructions for BLACS
-            if i < 2:
-                i += 1
-                continue
-            
-            row = pulse_program[i]
-            
-            if row['inst'] == 2: # Loop
-                loops = int(row['inst_data'])
-                
-                buffer = {}
-                j = i
-                while loops > 0:
-                    looping = True
-                    while looping:
-                        row = pulse_program[j]
-                        # buffer the index of traces used for this instruction
-                        # Cuts the runtime down by ~60%
-                        # start_profile('loop_contents')
-                        if j not in buffer:
-                            clock.append(t)
-                            self._add_pulse_program_row_to_traces(traces, row, dds)
-                            buffer[j] = len(clock)-1
-                        else:                            
-                            clock.append(t)
-                            self._add_pulse_program_row_from_buffer(traces, buffer[j])
-                        # stop_profile('loop_contents')
-                            
-                        # start_profile('end_of_loop')
-                        t+= row['length']*1.0e-9
-                        
-                        if row['inst'] == 3: # END_LOOP
-                            looping = False
-                            # print 'end loop. j=%d, t=%.7f'%(j,t)
-                            j = int(row['inst_data']) if loops > 1 else j
-                            # print 'setting j=%d'%j
-                        else:
-                            # print 'in loop. j=%d, t=%.7f'%(j,t)
-                            j+=1
-                        # stop_profile('end_of_loop')
-                    loops -= 1
-                    
-                i = j
-                # print 'i now %d'%i
-                    
-            else: # Continue
-                if row['inst'] == 8: #WAIT
-                    print('Wait at %.9f'%t)
-                    pass
-                clock.append(t)
-                self._add_pulse_program_row_to_traces(traces,row,dds)
-                t+= row['length']*1.0e-9
-            
-                if row['inst'] == 8 and parent is not None: #WAIT
-                    #TODO: Offset next time by trigger delay is not master pseudoclock
-                    t+= PulseBlaster.trigger_delay
-                    
-            
-            i += 1            
-                
-        print('Stop time: %.9f'%t)
-        # now put together the traces
-        to_return = {}
-        clock = np.array(clock, dtype=np.float64)
-        for name, data in traces.items():
-            to_return[name] = (clock, np.array(data))
-            
-        
-        # if slow_clock_flag is not None:
-            # to_return['slow clock'] = to_return['flag %d'%slow_clock_flag[0]]
-            
-        clocklines_and_triggers = {}
-        for pseudoclock_name, pseudoclock in self.device.child_list.items():
-            for clock_line_name, clock_line in pseudoclock.child_list.items():
-                if clock_line.parent_port == 'internal':
-                    parent_device_name = '%s.direct_outputs'%self.name
-                    for internal_device_name, internal_device in clock_line.child_list.items():
-                        for channel_name, channel in internal_device.child_list.items():
-                            if channel.device_class == 'Trigger':
-                                clocklines_and_triggers[channel_name] = to_return[channel.parent_port]
-                                add_trace(channel_name, to_return[channel.parent_port], parent_device_name, channel.parent_port)
-                            else:
-                                if channel.device_class == 'DDS':
-                                    for subchnl_name, subchnl in channel.child_list.items():
-                                        connection = '%s_%s'%(channel.parent_port, subchnl.parent_port)
-                                        if connection in to_return:
-                                            add_trace(subchnl.name, to_return[connection], parent_device_name, connection)
-                                else:
-                                    add_trace(channel_name, to_return[channel.parent_port], parent_device_name, channel.parent_port)
-                else:
-                    clocklines_and_triggers[clock_line_name] = to_return[clock_line.parent_port]
-                    add_trace(clock_line_name, to_return[clock_line.parent_port], self.name, clock_line.parent_port)
-            
-        return clocklines_and_triggers
-    
-    @profile
-    def _add_pulse_program_row_from_buffer(self, traces, index):
-        for i in range(self.num_flags):
-            traces[self.flag_strings[i]].append(traces[self.flag_strings[i]][index])
-            
-        for i in range(self.num_dds):
-            current_strings = self.dds_strings[i]
-            traces[current_strings['ddsfreq']].append(traces[current_strings['ddsfreq']][index])
-            traces[current_strings['ddsphase']].append(traces[current_strings['ddsphase']][index])
-            traces[current_strings['ddsamp']].append(traces[current_strings['ddsamp']][index])
-            
-    @profile            
-    def _add_pulse_program_row_to_traces(self, traces, row, dds, flags = None):
-        # add flags
-        if flags is None:
-            flags = np.binary_repr(row['flags'],self.num_flags)[::-1]
-        for i in range(self.num_flags):
-            traces[self.flag_strings[i]].append(int(flags[i]))
-        
-        # Below block saved for history. This is much slower compared to what is below!
-        # for i in range(self.num_dds):
-            # traces['dds %d_freq'%i].append(dds[i]['FREQ'][row['freq%d'%i]])
-            # traces['dds %d_phase'%i].append(dds[i]['PHASE'][row['phase%d'%i]])
-            # amp = dds[i]['AMP'][row['amp%d'%i]] if row['dds_en%d'%i] else 0
-            # traces['dds %d_amp'%i].append(amp)
-            
-       
-        # note that we are looking up keys for the traces dictionary and row array in self.dds_strings
-        # Doing this reduces the runtime (of the below block) by 25%
-        for i in range(self.num_dds):
-            # Note: This is done to reduce runtime (about 10%)
-            current_strings = self.dds_strings[i]
-            current_dds = dds[i]
-            
-            traces[current_strings['ddsfreq']].append(current_dds['FREQ'][row[current_strings['freq']]])
-            traces[current_strings['ddsphase']].append(current_dds['PHASE'][row[current_strings['phase']]])
-            # Note: Using the inline if statement reduces the runtime (of this for loop) by 50%
-            amp = current_dds['AMP'][row[current_strings['amp']]] if row[current_strings['dds_en']] else 0
-            traces[current_strings['ddsamp']].append(amp)
-            
-            
+#####################################################################
+#                                                                   #
+# /PulseBlaster.py                                                  #
+#                                                                   #
+# Copyright 2013, Monash University                                 #
+#                                                                   #
+# This file is part of the module labscript_devices, in the         #
+# labscript suite (see http://labscriptsuite.org), and is           #
+# licensed under the Simplified BSD License. See the license.txt    #
+# file in the root of the project for the full license.             #
+#                                                                   #
+#####################################################################
+from __future__ import division, unicode_literals, print_function, absolute_import
+from labscript_utils import PY2
+if PY2:
+    str = unicode
+
+from labscript_devices import BLACS_tab, runviewer_parser
+
+from labscript import Device, PseudoclockDevice, Pseudoclock, ClockLine, IntermediateDevice, DigitalQuantity, DigitalOut, DDS, DDSQuantity, config, LabscriptError, set_passed_properties
+
+import numpy as np
+
+import labscript_utils.h5_lock, h5py
+
+import time
+
+class PulseBlasterDDS(DDSQuantity):
+    description = 'PulseBlasterDDS'
+    def __init__(self, *args, **kwargs):
+        if 'call_parents_add_device' in kwargs:
+            call_parents_add_device = kwargs['call_parents_add_device']
+        else:
+            call_parents_add_device = True
+
+        kwargs['call_parents_add_device'] = False
+        DDSQuantity.__init__(self, *args, **kwargs)
+
+        self.gate = DigitalQuantity(self.name + '_gate', self, 'gate')
+        self.phase_reset = DigitalQuantity(self.name + '_phase_reset', self, 'phase_reset')
+
+        if call_parents_add_device:
+            self.parent_device.add_device(self)
+
+    def hold_phase(self, t):
+        self.phase_reset.go_high(t)
+
+    def release_phase(self, t):
+        self.phase_reset.go_low(t)
+
+
+profiles = {}
+def profile(funct):
+    func = funct.__name__
+    if func not in profiles:
+        profiles[func] = {'total_time':0, 'min':None, 'max':0, 'num_calls':0, 'average_time_per_call':0}
+    
+    def new_func(*args,**kwargs):
+        start_time = time.time()
+        ret = funct(*args,**kwargs)
+        runtime = time.time()-start_time
+        profiles[func]['total_time'] += runtime
+        profiles[func]['num_calls'] += 1
+        profiles[func]['min'] = profiles[func]['min'] if profiles[func]['min'] is not None and profiles[func]['min'] < runtime else runtime
+        profiles[func]['max'] = profiles[func]['max'] if profiles[func]['max'] > runtime else runtime
+        profiles[func]['average_time_per_call'] = profiles[func]['total_time']/profiles[func]['num_calls']
+        
+        return ret
+    # return new_func
+    return funct
+    
+def start_profile(name):
+    if name not in profiles:
+        profiles[name] = {'total_time':0, 'min':None, 'max':0, 'num_calls':0, 'average_time_per_call':0}
+        
+    if 'start_time' in profiles[name]:
+        raise Exception('You cannot call start_profile for %s without first calling stop_profile'%name)
+        
+    profiles[name]['start_time'] = time.time()
+    
+def stop_profile(name):
+    if name not in profiles or 'start_time' not in profiles[name]:
+        raise Exception('You must first call start_profile for %s before calling stop_profile')
+        
+    runtime = time.time()-profiles[name]['start_time']
+    del profiles[name]['start_time']
+    profiles[name]['total_time'] += runtime
+    profiles[name]['num_calls'] += 1
+    profiles[name]['min'] = profiles[name]['min'] if profiles[name]['min'] is not None and profiles[name]['min'] < runtime else runtime
+    profiles[name]['max'] = profiles[name]['max'] if profiles[name]['max'] > runtime else runtime
+    profiles[name]['average_time_per_call'] = profiles[name]['total_time']/profiles[name]['num_calls']
+
+
+class PulseBlaster(PseudoclockDevice):
+    
+    pb_instructions = {'CONTINUE':   0,
+                       'STOP':       1, 
+                       'LOOP':       2, 
+                       'END_LOOP':   3,
+                       'BRANCH':     6,
+                       'LONG_DELAY': 7,
+                       'WAIT':       8}
+                       
+    description = 'PB-DDSII-300'
+    clock_limit = 8.3e6 # Slight underestimate I think.
+    clock_resolution = 26.6666666666666666e-9
+    # TODO: Add n_dds and generalise code
+    n_flags = 12
+    
+    core_clock_freq = 75 # MHz
+    # This value is coupled to a value in the PulseBlaster worker process of BLACS
+    # This number was found experimentally but is determined theoretically by the
+    # instruction lengths in BLACS, and a finite delay in the PulseBlaster
+    #
+    # IF YOU CHANGE ONE, YOU MUST CHANGE THE OTHER!
+    trigger_delay = 250e-9 
+    wait_delay = 100e-9
+    trigger_edge_type = 'falling'
+    
+    # This device can only have Pseudoclock children (digital outs and DDS outputs should be connected to a child device)
+    allowed_children = [Pseudoclock]
+    
+    @set_passed_properties(
+        property_names = {"connection_table_properties": ["firmware",  "programming_scheme"],
+                          "device_properties": ["pulse_width", "max_instructions",
+                                                "time_based_stop_workaround",
+                                                "time_based_stop_workaround_extra_time"]}
+        )
+    def __init__(self, name, trigger_device=None, trigger_connection=None, board_number=0, firmware = '',
+                 programming_scheme='pb_start/BRANCH', pulse_width='symmetric', max_instructions=4000,
+                 time_based_stop_workaround=False, time_based_stop_workaround_extra_time=0.5, **kwargs):
+        PseudoclockDevice.__init__(self, name, trigger_device, trigger_connection, **kwargs)
+        self.BLACS_connection = board_number
+        # TODO: Implement capability checks based on firmware revision of PulseBlaster
+        self.firmware_version = firmware
+        
+        # time_based_stop_workaround is for old pulseblaster models which do
+        # not respond correctly to status checks. These models provide no way
+        # to know when the shot has completed. So if
+        # time_based_stop_workaround=True, we fall back to simply waiting
+        # until stop_time (plus the timeout of all waits) and assuming in the
+        # BLACS worker that the end of the shot occurs at this time.
+        # time_based_stop_workaround_extra_time is a configurable duration for
+        # how much longer than stop_time we should wait, to allow for software
+        # timing variation. Note that since the maximum duration of all waits
+        # is included in the calculation of the time at which the experiemnt
+        # should be stopped, attention should be paid to the timeout argument
+        # of all waits, since if it is larger than necessary, this will
+        # increase the duration of your shots even if the waits are actually
+        # short in duration.
+        
+        
+        # If we are the master pseudoclock, there are two ways we can start and stop the PulseBlaster.
+        #
+        # 'pb_start/BRANCH':
+        # Call pb_start(), to start us in software time. At the end of the program BRANCH to
+        # a WAIT instruction at the beginning, ready to start again.
+        #
+        # 'pb_stop_programming/STOP'
+        # Defer calling pb_stop_programming() until everything is ready to start.
+        # Then, the next hardware trigger to the PulseBlaster will start it.
+        # It is important not to call pb_stop_programming() too soon, because if the PulseBlaster is receiving
+        # repeated triggers (such as from a 50/60-Hz line trigger), then we do not want it to start running
+        # before everything is ready. Not calling pb_stop_programming() until we are ready ensures triggers are
+        # ignored until then. In this case, we end with a STOP instruction, ensuring further triggers do not cause
+        # the PulseBlaster to run repeatedly until start_programming()/stop_programming() are called once more.
+        # The programming scheme is saved as a property in the connection table and read out by BLACS.
+        possible_programming_schemes = ['pb_start/BRANCH', 'pb_stop_programming/STOP']
+        if programming_scheme not in possible_programming_schemes:
+            raise LabscriptError('programming_scheme must be one of %s'%str(possible_programming_schemes))
+        if trigger_device is not None and programming_scheme != 'pb_start/BRANCH':
+            raise LabscriptError('only the master pseudoclock can use a programming scheme other than \'pb_start/BRANCH\'')
+        self.programming_scheme = programming_scheme
+
+        # This is the minimum duration of a pulseblaster instruction. We save this now
+        # because clock_limit will be modified to reflect child device limitations and
+        # other things, but this remains the minimum instruction delay regardless of all
+        # that.
+        self.min_delay = 0.5 / self.clock_limit
+
+        # For pulseblaster instructions lasting longer than the below duration, we will
+        # instead use some multiple of the below, and then a regular instruction for the
+        # remainder. The max instruction length of a pulseblaster is actually 2**32
+        # clock cycles, but we subtract the minimum delay so that if the remainder is
+        # less than the minimum instruction length, we can add self.long_delay to it (and
+        # reduce the number of repetitions of the long delay by one), to keep it above
+        # the minimum delay without exceeding the true maximum delay.
+        self.long_delay = 2**32 / (self.core_clock_freq * 1e6) - self.min_delay
+
+        if pulse_width == 'minimum':
+            pulse_width = 0.5/self.clock_limit # the shortest possible
+        elif pulse_width != 'symmetric':
+            if not isinstance(pulse_width, (float, int, np.integer)):
+                msg = ("pulse_width must be 'symmetric', 'minimum', or a number " +
+                       "specifying a fixed pulse width to be used for clocking signals")
+                raise ValueError(msg)
+
+            if pulse_width < 0.5/self.clock_limit:
+                message = ('pulse_width cannot be less than 0.5/%s.clock_limit '%self.__class__.__name__ +
+                           '( = %s seconds)'%str(0.5/self.clock_limit))
+                raise LabscriptError(message)
+            # Round pulse width up to the nearest multiple of clock resolution:
+            quantised_pulse_width = 2*pulse_width/self.clock_resolution
+            quantised_pulse_width = int(quantised_pulse_width) + 1 # ceil(quantised_pulse_width)
+            # This will be used as the high time of clock ticks:
+            pulse_width = quantised_pulse_width*self.clock_resolution/2
+            # This pulse width, if larger than the minimum, may limit how fast we can tick.
+            # Update self.clock_limit accordingly.
+            minimum_low_time = 0.5/self.clock_limit
+            if pulse_width > minimum_low_time:
+                self.clock_limit = 1/(pulse_width + minimum_low_time)
+        self.pulse_width = pulse_width
+        self.max_instructions = max_instructions
+
+        # Create the internal pseudoclock
+        self._pseudoclock = Pseudoclock('%s_pseudoclock'%name, self, 'clock') # possibly a better connection name than 'clock'?
+        # Create the internal direct output clock_line
+        self._direct_output_clock_line = ClockLine('%s_direct_output_clock_line'%name, self.pseudoclock, 'internal', ramping_allowed = False)
+        # Create the internal intermediate device connected to the above clock line
+        # This will have the direct DigitalOuts of DDSs of the PulseBlaster connected to it
+        self._direct_output_device = PulseBlasterDirectOutputs('%s_direct_output_device'%name, self._direct_output_clock_line)
+    
+    @property
+    def pseudoclock(self):
+        return self._pseudoclock
+        
+    @property
+    def direct_outputs(self):
+        return self._direct_output_device
+    
+    def add_device(self, device):
+        if not self.child_devices and isinstance(device, Pseudoclock):
+            PseudoclockDevice.add_device(self, device)
+            
+        elif isinstance(device, Pseudoclock):
+            raise LabscriptError('The %s %s automatically creates a Pseudoclock because it only supports one. '%(self.description, self.name) +
+                                 'Instead of instantiating your own Pseudoclock object, please use the internal' +
+                                 ' one stored in %s.pseudoclock'%self.name)
+        elif isinstance(device, DDS) or isinstance(device, PulseBlasterDDS) or isinstance(device, DigitalOut):
+            #TODO: Defensive programming: device.name may not exist!
+            raise LabscriptError('You have connected %s directly to %s, which is not allowed. You should instead specify the parent_device of %s as %s.direct_outputs'%(device.name, self.name, device.name, self.name))
+        else:
+            raise LabscriptError('You have connected %s (class %s) to %s, but %s does not support children with that class.'%(device.name, device.__class__, self.name, self.name))
+                
+    def flag_valid(self, flag):
+        if -1 < flag < self.n_flags:
+            return True
+        return False     
+        
+    def flag_is_clock(self, flag):
+        for clock_line in self.pseudoclock.child_devices:
+            if clock_line.connection == 'internal': #ignore internal clockline
+                continue
+            if flag == self.get_flag_number(clock_line.connection):
+                return True
+        return False
+            
+    def get_flag_number(self, connection):
+        # TODO: Error checking
+        prefix, connection = connection.split()
+        return int(connection)
+    
+    def get_direct_outputs(self):
+        """Finds out which outputs are directly attached to the PulseBlaster"""
+        dig_outputs = []
+        dds_outputs = []
+        for output in self.direct_outputs.get_all_outputs():
+            # If we are a child of a DDS
+            if isinstance(output.parent_device, DDS) or isinstance(output.parent_device, PulseBlasterDDS):
+                # and that DDS has not been processed yet
+                if output.parent_device not in dds_outputs:
+                    # process the DDS instead of the child
+                    output = output.parent_device
+                else:
+                    # ignore the child
+                    continue
+            
+            # only check DDS and DigitalOuts (so ignore the children of the DDS)
+            if isinstance(output,DDS) or isinstance(output,PulseBlasterDDS) or isinstance(output, DigitalOut):
+                # get connection number and prefix
+                try:
+                    prefix, connection = output.connection.split()
+                    assert prefix == 'flag' or prefix == 'dds'
+                    connection = int(connection)
+                except:
+                    raise LabscriptError('%s %s has invalid connection string: \'%s\'. '%(output.description,output.name,str(output.connection)) + 
+                                         'Format must be \'flag n\' with n an integer less than %d, or \'dds n\' with n less than 2.'%self.n_flags)
+                # run checks on the connection string to make sure it is valid
+                # TODO: Most of this should be done in add_device() No?
+                if prefix == 'flag' and not self.flag_valid(connection):
+                    raise LabscriptError('%s is set as connected to flag %d of %s. '%(output.name, connection, self.name) +
+                                         'Output flag number must be a integer from 0 to %d.'%(self.n_flags-1))
+                if prefix == 'flag' and self.flag_is_clock(connection):
+                    raise LabscriptError('%s is set as connected to flag %d of %s.'%(output.name, connection, self.name) +
+                                         ' This flag is already in use as one of the PulseBlaster\'s clock flags.')                         
+                if prefix == 'dds' and not connection < 2:
+                    raise LabscriptError('%s is set as connected to output connection %d of %s. '%(output.name, connection, self.name) +
+                                         'DDS output connection number must be a integer less than 2.')
+                
+                # Check that the connection string doesn't conflict with another output
+                for other_output in dig_outputs + dds_outputs:
+                    if output.connection == other_output.connection:
+                        raise LabscriptError('%s and %s are both set as connected to %s of %s.'%(output.name, other_output.name, output.connection, self.name))
+                
+                # store a reference to the output
+                if isinstance(output, DigitalOut):
+                    dig_outputs.append(output)
+                elif isinstance(output, DDS) or isinstance(output, PulseBlasterDDS):
+                    dds_outputs.append(output)
+                
+        return dig_outputs, dds_outputs
+
+    def generate_registers(self, hdf5_file, dds_outputs):
+        ampdicts = {}
+        phasedicts = {}
+        freqdicts = {}
+        group = hdf5_file['/devices/'+self.name]
+        dds_dict = {}
+        for output in dds_outputs:
+            num = int(output.connection.split()[1])
+            dds_dict[num] = output
+        for num in [0,1]:
+            
+            if num in dds_dict:
+                output = dds_dict[num]
+            
+                # Ensure that amplitudes are within bounds:
+                if any(output.amplitude.raw_output > 1)  or any(output.amplitude.raw_output < 0):
+                    raise LabscriptError('%s %s '%(output.amplitude.description, output.amplitude.name) +
+                                      'can only have values between 0 and 1, ' + 
+                                      'the limit imposed by %s.'%output.name)
+                                      
+                # Ensure that frequencies are within bounds:
+                if any(output.frequency.raw_output > 150e6 )  or any(output.frequency.raw_output < 0):
+                    raise LabscriptError('%s %s '%(output.frequency.description, output.frequency.name) +
+                                      'can only have values between 0Hz and and 150MHz, ' + 
+                                      'the limit imposed by %s.'%output.name)
+                                      
+                # Ensure that phase wraps around:
+                output.phase.raw_output %= 360
+                
+                amps = set(output.amplitude.raw_output)
+                phases = set(output.phase.raw_output)
+                freqs = set(output.frequency.raw_output)
+            else:
+                # If the DDS is unused, it will use the following values
+                # for the whole experimental run:
+                amps = set([0])
+                phases = set([0])
+                freqs = set([0])
+                                  
+            if len(amps) > 1024:
+                raise LabscriptError('%s dds%d can only support 1024 amplitude registers, and %s have been requested.'%(self.name, num, str(len(amps))))
+            if len(phases) > 128:
+                raise LabscriptError('%s dds%d can only support 128 phase registers, and %s have been requested.'%(self.name, num, str(len(phases))))
+            if len(freqs) > 1024:
+                raise LabscriptError('%s dds%d can only support 1024 frequency registers, and %s have been requested.'%(self.name, num, str(len(freqs))))
+                                
+            # start counting at 1 to leave room for the dummy instruction,
+            # which BLACS will fill in with the state of the front
+            # panel:
+            ampregs = range(1,len(amps)+1)
+            freqregs = range(1,len(freqs)+1)
+            phaseregs = range(1,len(phases)+1)
+            
+            ampdicts[num] = dict(zip(amps,ampregs))
+            freqdicts[num] = dict(zip(freqs,freqregs))
+            phasedicts[num] = dict(zip(phases,phaseregs))
+            
+            # The zeros are the dummy instructions:
+            freq_table = np.array([0] + list(freqs), dtype = np.float64) / 1e6 # convert to MHz
+            amp_table = np.array([0] + list(amps), dtype = np.float32)
+            phase_table = np.array([0] + list(phases), dtype = np.float64)
+            
+            subgroup = group.create_group('DDS%d'%num)
+            subgroup.create_dataset('FREQ_REGS', compression=config.compression, data = freq_table)
+            subgroup.create_dataset('AMP_REGS', compression=config.compression, data = amp_table)
+            subgroup.create_dataset('PHASE_REGS', compression=config.compression, data = phase_table)
+            
+        return freqdicts, ampdicts, phasedicts
+        
+    def convert_to_pb_inst(self, dig_outputs, dds_outputs, freqs, amps, phases):
+        pb_inst = []
+        
+        # index to keep track of where in output.raw_output the
+        # pulseblaster flags are coming from
+        # starts at -1 because the internal flag should always tick on the first instruction and be 
+        # incremented (to 0) before it is used to index any arrays
+        i = -1 
+        # index to record what line number of the pulseblaster hardware
+        # instructions we're up to:
+        j = 0
+        # We've delegated the initial two instructions off to BLACS, which
+        # can ensure continuity with the state of the front panel. Thus
+        # these two instructions don't actually do anything:
+        flags = [0]*self.n_flags
+        freqregs = [0]*2
+        ampregs = [0]*2
+        phaseregs = [0]*2
+        dds_enables = [0]*2
+        phase_resets = [0]*2
+        
+        pb_inst.append({'freqs': freqregs, 'amps': ampregs, 'phases': phaseregs, 'enables':dds_enables, 'phase_resets': phase_resets,
+                        'flags': ''.join([str(flag) for flag in flags]), 'instruction': 'STOP',
+                        'data': 0, 'delay': 10.0/self.clock_limit*1e9})
+        pb_inst.append({'freqs': freqregs, 'amps': ampregs, 'phases': phaseregs, 'enables':dds_enables, 'phase_resets': phase_resets,
+                        'flags': ''.join([str(flag) for flag in flags]), 'instruction': 'STOP',
+                        'data': 0, 'delay': 10.0/self.clock_limit*1e9})    
+        j += 2
+        
+        flagstring = '0'*self.n_flags # So that this variable is still defined if the for loop has no iterations
+        for k, instruction in enumerate(self.pseudoclock.clock):
+            if instruction == 'WAIT':
+                # This is a wait instruction. Repeat the last instruction but with a 100ns delay and a WAIT op code:
+                wait_instruction = pb_inst[-1].copy()
+                wait_instruction['delay'] = 100
+                wait_instruction['instruction'] = 'WAIT'
+                wait_instruction['data'] = 0
+                pb_inst.append(wait_instruction)
+                j += 1
+                continue
+                
+            flags = [0]*self.n_flags
+            # The registers below are ones, not zeros, so that we don't
+            # use the BLACS-inserted initial instructions. Instead
+            # unused DDSs have a 'zero' in register one for freq, amp
+            # and phase.
+            freqregs = [1]*2
+            ampregs = [1]*2
+            phaseregs = [1]*2
+            dds_enables = [0]*2
+            phase_resets = [0]*2
+            
+            # This flag indicates whether we need a full clock tick, or are just updating an internal output
+            only_internal = True
+            # find out which clock flags are ticking during this instruction
+            for clock_line in instruction['enabled_clocks']:
+                if clock_line == self._direct_output_clock_line: 
+                    # advance i (the index keeping track of internal clockline output)
+                    i += 1
+                else:
+                    flag_index = int(clock_line.connection.split()[1])
+                    flags[flag_index] = 1
+                    # We are not just using the internal clock line
+                    only_internal = False
+            
+            for output in dig_outputs:
+                flagindex = int(output.connection.split()[1])
+                flags[flagindex] = int(output.raw_output[i])
+            for output in dds_outputs:
+                ddsnumber = int(output.connection.split()[1])
+                freqregs[ddsnumber] = freqs[ddsnumber][output.frequency.raw_output[i]]
+                ampregs[ddsnumber] = amps[ddsnumber][output.amplitude.raw_output[i]]
+                phaseregs[ddsnumber] = phases[ddsnumber][output.phase.raw_output[i]]
+                dds_enables[ddsnumber] = output.gate.raw_output[i]
+                if isinstance(output, PulseBlasterDDS):
+                    phase_resets[ddsnumber] = output.phase_reset.raw_output[i]
+                
+            flagstring = ''.join([str(flag) for flag in flags])
+            
+            if instruction['reps'] > 1048576:
+                raise LabscriptError('Pulseblaster cannot support more than 1048576 loop iterations. ' +
+                                      str(instruction['reps']) +' were requested at t = ' + str(instruction['start']) + '. '+
+                                     'This can be fixed easily enough by using nested loops. If it is needed, ' +
+                                     'please file a feature request at' +
+                                     'http://redmine.physics.monash.edu.au/projects/labscript.')
+                
+            if not only_internal:
+                if self.pulse_width == 'symmetric':
+                    high_time = instruction['step']/2
+                else:
+                    high_time = self.pulse_width
+                # High time cannot be longer than self.long_delay (~57 seconds for a
+                # 75MHz core clock freq). If it is, clip it to self.long_delay. In this
+                # case we are not honouring the requested symmetric or fixed pulse
+                # width. To do so would be possible, but would consume more pulseblaster
+                # instructions, so we err on the side of fewer instructions:
+                high_time = min(high_time, self.long_delay)
+
+                # Low time is whatever is left:
+                low_time = instruction['step'] - high_time
+
+                # Do we need to insert a LONG_DELAY instruction to create a delay this
+                # long?
+                n_long_delays, remaining_low_time =  divmod(low_time, self.long_delay)
+
+                # If the remainder is too short to be output, add self.long_delay to it.
+                # self.long_delay was constructed such that adding self.min_delay to it
+                # is still not too long for a single instruction:
+                if n_long_delays and remaining_low_time < self.min_delay:
+                    n_long_delays -= 1
+                    remaining_low_time += self.long_delay
+
+                # The start loop instruction, Clock edges are high:
+                pb_inst.append({'freqs': freqregs, 'amps': ampregs, 'phases': phaseregs, 'enables':dds_enables, 'phase_resets':phase_resets,
+                                'flags': flagstring, 'instruction': 'LOOP',
+                                'data': instruction['reps'], 'delay': high_time*1e9})
+                
+                for clock_line in instruction['enabled_clocks']:
+                    if clock_line != self._direct_output_clock_line:
+                        flag_index = int(clock_line.connection.split()[1])
+                        flags[flag_index] = 0
+                        
+                flagstring = ''.join([str(flag) for flag in flags])
+            
+                # The long delay instruction, if any. Clock edges are low: 
+                if n_long_delays:
+                    pb_inst.append({'freqs': freqregs, 'amps': ampregs, 'phases': phaseregs, 'enables':dds_enables, 'phase_resets':phase_resets,
+                                'flags': flagstring, 'instruction': 'LONG_DELAY',
+                                'data': int(n_long_delays), 'delay': self.long_delay*1e9})
+                                
+                # Remaining low time. Clock edges are low:
+                pb_inst.append({'freqs': freqregs, 'amps': ampregs, 'phases': phaseregs, 'enables':dds_enables, 'phase_resets':phase_resets,
+                                'flags': flagstring, 'instruction': 'END_LOOP',
+                                'data': j, 'delay': remaining_low_time*1e9})
+                                
+                # Two instructions were used in the case of there being no LONG_DELAY, 
+                # otherwise three. This increment is done here so that the j referred
+                # to in the previous line still refers to the LOOP instruction.
+                j += 3 if n_long_delays else 2
+            else:
+                # We only need to update a direct output, so no need to tick the clocks.
+
+                # Do we need to insert a LONG_DELAY instruction to create a delay this
+                # long?
+                n_long_delays, remaining_delay =  divmod(instruction['step'], self.long_delay)
+                # If the remainder is too short to be output, add self.long_delay to it.
+                # self.long_delay was constructed such that adding self.min_delay to it
+                # is still not too long for a single instruction:
+                if n_long_delays and remaining_delay < self.min_delay:
+                    n_long_delays -= 1
+                    remaining_delay += self.long_delay
+                
+                if n_long_delays:
+                    pb_inst.append({'freqs': freqregs, 'amps': ampregs, 'phases': phaseregs, 'enables':dds_enables,
+                                'flags': flagstring, 'instruction': 'LONG_DELAY',
+                                'data': int(n_long_delays), 'delay': self.long_delay*1e9})
+
+                pb_inst.append({'freqs': freqregs, 'amps': ampregs, 'phases': phaseregs, 'enables':dds_enables, 'phase_resets':phase_resets,
+                                'flags': flagstring, 'instruction': 'CONTINUE',
+                                'data': 0, 'delay': remaining_delay*1e9})
+                
+                j += 2 if n_long_delays else 1
+                
+
+        if self.programming_scheme == 'pb_start/BRANCH':
+            # This is how we stop the pulse program. We branch from the last
+            # instruction to the zeroth, which BLACS has programmed in with
+            # the same values and a WAIT instruction. The PulseBlaster then
+            # waits on instuction zero, which is a state ready for either
+            # further static updates or buffered mode.
+            pb_inst.append({'freqs': freqregs, 'amps': ampregs, 'phases': phaseregs, 'enables':dds_enables, 'phase_resets':phase_resets,
+                            'flags': flagstring, 'instruction': 'BRANCH',
+                            'data': 0, 'delay': 10.0/self.clock_limit*1e9})
+        elif self.programming_scheme == 'pb_stop_programming/STOP':
+            # An ordinary stop instruction. This has the downside that the PulseBlaster might
+            # (on some models) reset its output to zero momentarily until BLACS calls program_manual, which
+            # it will for this programming scheme. However it is necessary when the PulseBlaster has
+            # repeated triggers coming to it, such as a 50Hz/60Hz line trigger. We can't have it sit
+            # on a WAIT instruction as above, or it will trigger and run repeatedly when that's not what
+            # we wanted.
+            pb_inst.append({'freqs': freqregs, 'amps': ampregs, 'phases': phaseregs, 'enables':dds_enables, 'phase_resets':phase_resets,
+                            'flags': flagstring, 'instruction': 'STOP',
+                            'data': 0, 'delay': 10.0/self.clock_limit*1e9})
+        else:
+            raise AssertionError('Invalid programming scheme %s'%str(self.programming_scheme))
+            
+        if len(pb_inst) > self.max_instructions:
+            raise LabscriptError("The Pulseblaster memory cannot store more than {:d} instuctions, but the PulseProgram contains {:d} instructions.".format(self.max_instructions, len(pb_inst))) 
+            
+        return pb_inst
+        
+    def write_pb_inst_to_h5(self, pb_inst, hdf5_file):
+        # OK now we squeeze the instructions into a numpy array ready for writing to hdf5:
+        pb_dtype = [('freq0', np.int32), ('phase0', np.int32), ('amp0', np.int32), 
+                    ('dds_en0', np.int32), ('phase_reset0', np.int32),
+                    ('freq1', np.int32), ('phase1', np.int32), ('amp1', np.int32),
+                    ('dds_en1', np.int32), ('phase_reset1', np.int32),
+                    ('flags', np.int32), ('inst', np.int32),
+                    ('inst_data', np.int32), ('length', np.float64)]
+        pb_inst_table = np.empty(len(pb_inst),dtype = pb_dtype)
+        for i,inst in enumerate(pb_inst):
+            flagint = int(inst['flags'][::-1],2)
+            instructionint = self.pb_instructions[inst['instruction']]
+            dataint = inst['data']
+            delaydouble = inst['delay']
+            freq0 = inst['freqs'][0]
+            freq1 = inst['freqs'][1]
+            phase0 = inst['phases'][0]
+            phase1 = inst['phases'][1]
+            amp0 = inst['amps'][0]
+            amp1 = inst['amps'][1]
+            en0 = inst['enables'][0]
+            en1 = inst['enables'][1]
+            phase_reset0 = inst['phase_resets'][0]
+            phase_reset1 = inst['phase_resets'][1]
+            
+            pb_inst_table[i] = (freq0,phase0,amp0,en0,phase_reset0,freq1,phase1,amp1,en1,phase_reset1, flagint, 
+                                instructionint, dataint, delaydouble)     
+                                
+        # Okay now write it to the file: 
+        group = hdf5_file['/devices/'+self.name]  
+        group.create_dataset('PULSE_PROGRAM', compression=config.compression,data = pb_inst_table)   
+        self.set_property('stop_time', self.stop_time, location='device_properties')
+
+        
+    def generate_code(self, hdf5_file):
+        # Generate the hardware instructions
+        hdf5_file.create_group('/devices/'+self.name)
+        PseudoclockDevice.generate_code(self, hdf5_file)
+        dig_outputs, dds_outputs = self.get_direct_outputs()
+        freqs, amps, phases = self.generate_registers(hdf5_file, dds_outputs)
+        pb_inst = self.convert_to_pb_inst(dig_outputs, dds_outputs, freqs, amps, phases)
+        self.write_pb_inst_to_h5(pb_inst, hdf5_file)
+        
+
+
+
+class PulseBlasterDirectOutputs(IntermediateDevice):
+    allowed_children = [DDS, PulseBlasterDDS, DigitalOut]
+    clock_limit = PulseBlaster.clock_limit
+    description = 'PB-DDSII-300 Direct Outputs'
+  
+    def add_device(self, device):
+        IntermediateDevice.add_device(self, device)
+        if isinstance(device, DDS):
+            # Check that the user has not specified another digital line as the gate for this DDS, that doesn't make sense.
+            # Then instantiate a DigitalQuantity to keep track of gating.
+            if device.gate is None:
+                device.gate = DigitalQuantity(device.name + '_gate', device, 'gate')
+            else:
+                raise LabscriptError('You cannot specify a digital gate ' +
+                                     'for a DDS connected to %s. '% (self.name) + 
+                                     'The digital gate is always internal to the Pulseblaster.')
+
+
+from blacs.tab_base_classes import Worker, define_state
+from blacs.tab_base_classes import MODE_MANUAL, MODE_TRANSITION_TO_BUFFERED, MODE_TRANSITION_TO_MANUAL, MODE_BUFFERED  
+
+from blacs.device_base_class import DeviceTab
+
+from qtutils import UiLoader
+import qtutils.icons
+import os
+
+# We can't import * from QtCore & QtGui, as one of them has a function called bin() which overrides the builtin, which is used in the pulseblaster worker
+from qtutils.qt import QtCore
+from qtutils.qt import QtGui
+
+    
+
+@BLACS_tab
+class PulseBlasterTab(DeviceTab):
+    
+    def initialise_GUI(self):
+        # Capabilities
+        self.base_units     = {'freq':'Hz',        'amp':'Vpp', 'phase':'Degrees'}
+        self.base_min       = {'freq':0.3,         'amp':0.0,   'phase':0}
+        self.base_max       = {'freq':150000000.0, 'amp':1.0,   'phase':360}
+        self.base_step      = {'freq':1000000,     'amp':0.01,  'phase':1}
+        self.base_decimals  = {'freq':1,           'amp':3,     'phase':3}
+        self.num_DDS = 2
+        self.num_DO = 12
+        
+        dds_prop = {}
+        for i in range(self.num_DDS): # 2 is the number of DDS outputs on this device
+            dds_prop['dds %d'%i] = {}
+            for subchnl in ['freq', 'amp', 'phase']:
+                dds_prop['dds %d'%i][subchnl] = {'base_unit':self.base_units[subchnl],
+                                                 'min':self.base_min[subchnl],
+                                                 'max':self.base_max[subchnl],
+                                                 'step':self.base_step[subchnl],
+                                                 'decimals':self.base_decimals[subchnl]
+                                                }
+            dds_prop['dds %d'%i]['gate'] = {}
+        
+        do_prop = {}
+        for i in range(self.num_DO): # 12 is the maximum number of flags on this device (some only have 4 though)
+            do_prop['flag %d'%i] = {}
+        
+        # Create the output objects    
+        self.create_dds_outputs(dds_prop)        
+        self.create_digital_outputs(do_prop)        
+        # Create widgets for output objects
+        dds_widgets,ao_widgets,do_widgets = self.auto_create_widgets()
+        
+        # Define the sort function for the digital outputs
+        def sort(channel):
+            flag = channel.replace('flag ','')
+            flag = int(flag)
+            return '%02d'%(flag)
+        
+        # and auto place the widgets in the UI
+        self.auto_place_widgets(("DDS Outputs",dds_widgets),("Flags",do_widgets,sort))
+        
+        # Store the board number to be used
+        connection_object = self.settings['connection_table'].find_by_name(self.device_name)
+        self.board_number = int(connection_object.BLACS_connection)
+        
+        # And which scheme we're using for buffered output programming and triggering:
+        # (default values for backward compat with old connection tables)
+        self.programming_scheme = connection_object.properties.get('programming_scheme', 'pb_start/BRANCH')
+            
+        # Create and set the primary worker
+        self.create_worker("main_worker",PulseblasterWorker,{'board_number':self.board_number,
+                                                             'programming_scheme': self.programming_scheme})
+        self.primary_worker = "main_worker"
+        
+        # Set the capabilities of this device
+        self.supports_smart_programming(True) 
+        
+        # Load status monitor (and start/stop/reset buttons) UI
+        ui = UiLoader().load(os.path.join(os.path.dirname(os.path.realpath(__file__)),'pulseblaster.ui'))        
+        self.get_tab_layout().addWidget(ui)
+        # Connect signals for buttons
+        ui.start_button.clicked.connect(self.start)
+        ui.stop_button.clicked.connect(self.stop)
+        ui.reset_button.clicked.connect(self.reset)
+        # Add icons
+        ui.start_button.setIcon(QtGui.QIcon(':/qtutils/fugue/control'))
+        ui.start_button.setToolTip('Start')
+        ui.stop_button.setIcon(QtGui.QIcon(':/qtutils/fugue/control-stop-square'))
+        ui.stop_button.setToolTip('Stop')
+        ui.reset_button.setIcon(QtGui.QIcon(':/qtutils/fugue/arrow-circle'))
+        ui.reset_button.setToolTip('Reset')
+        
+        # initialise dictionaries of data to display and get references to the QLabels
+        self.status_states = ['stopped', 'reset', 'running', 'waiting']
+        self.status = {}
+        self.status_widgets = {}
+        for state in self.status_states:
+            self.status[state] = False
+            self.status_widgets[state] = getattr(ui,'%s_label'%state)        
+        
+        # Create status monitor timout
+        self.statemachine_timeout_add(2000, self.status_monitor)
+        
+    def get_child_from_connection_table(self, parent_device_name, port):
+        # This is a direct output, let's search for it on the internal intermediate device called 
+        # PulseBlasterDirectOutputs
+        if parent_device_name == self.device_name:
+            device = self.connection_table.find_by_name(self.device_name)
+            pseudoclock = device.child_list[list(device.child_list.keys())[0]] # there should always be one (and only one) child, the Pseudoclock
+            clockline = None
+            for child_name, child in pseudoclock.child_list.items():
+                # store a reference to the internal clockline
+                if child.parent_port == 'internal':
+                    clockline = child
+                # if the port is in use by a clockline, return the clockline
+                elif child.parent_port == port:
+                    return child
+                
+            if clockline is not None:
+                # There should only be one child of this clock line, the direct outputs
+                direct_outputs = clockline.child_list[list(clockline.child_list.keys())[0]]
+                # look to see if the port is used by a child of the direct outputs
+                return DeviceTab.get_child_from_connection_table(self, direct_outputs.name, port)
+            else:
+                return ''
+        else:
+            # else it's a child of a DDS, so we can use the default behaviour to find the device
+            return DeviceTab.get_child_from_connection_table(self, parent_device_name, port)
+    
+    # This function gets the status of the Pulseblaster from the spinapi,
+    # and updates the front panel widgets!
+    @define_state(MODE_MANUAL|MODE_BUFFERED|MODE_TRANSITION_TO_BUFFERED|MODE_TRANSITION_TO_MANUAL,True)  
+    def status_monitor(self,notify_queue=None):
+        # When called with a queue, this function writes to the queue
+        # when the pulseblaster is waiting. This indicates the end of
+        # an experimental run.
+        self.status, waits_pending, time_based_shot_over = yield(self.queue_work(self._primary_worker,'check_status'))
+        
+        if self.programming_scheme == 'pb_start/BRANCH':
+            done_condition = self.status['waiting']
+        elif self.programming_scheme == 'pb_stop_programming/STOP':
+            done_condition = self.status['stopped']
+            
+        if time_based_shot_over is not None:
+            done_condition = time_based_shot_over
+            
+        if notify_queue is not None and done_condition and not waits_pending:
+            # Experiment is over. Tell the queue manager about it, then
+            # set the status checking timeout back to every 2 seconds
+            # with no queue.
+            notify_queue.put('done')
+            self.statemachine_timeout_remove(self.status_monitor)
+            self.statemachine_timeout_add(2000,self.status_monitor)
+            if self.programming_scheme == 'pb_stop_programming/STOP':
+                # Not clear that on all models the outputs will be correct after being
+                # stopped this way, so we do program_manual with current values to be sure:
+                self.program_device()
+                
+        # Update widgets with new status
+        for state in self.status_states:
+            if self.status[state]:
+                icon = QtGui.QIcon(':/qtutils/fugue/tick')
+            else:
+                icon = QtGui.QIcon(':/qtutils/fugue/cross')
+            
+            pixmap = icon.pixmap(QtCore.QSize(16, 16))
+            self.status_widgets[state].setPixmap(pixmap)
+                        
+    @define_state(MODE_MANUAL|MODE_BUFFERED|MODE_TRANSITION_TO_BUFFERED|MODE_TRANSITION_TO_MANUAL,True)  
+    def start(self,widget=None):
+        yield(self.queue_work(self._primary_worker,'start_run'))
+        self.status_monitor()
+        
+    @define_state(MODE_MANUAL|MODE_BUFFERED|MODE_TRANSITION_TO_BUFFERED|MODE_TRANSITION_TO_MANUAL,True)  
+    def stop(self,widget=None):
+        yield(self.queue_work(self._primary_worker,'pb_stop'))
+        self.status_monitor()
+        
+    @define_state(MODE_MANUAL|MODE_BUFFERED|MODE_TRANSITION_TO_BUFFERED|MODE_TRANSITION_TO_MANUAL,True)  
+    def reset(self,widget=None):
+        yield(self.queue_work(self._primary_worker,'pb_reset'))
+        self.status_monitor()
+    
+    @define_state(MODE_BUFFERED,True)  
+    def start_run(self, notify_queue):
+        """Starts the Pulseblaster, notifying the queue manager when
+        the run is over"""
+        self.statemachine_timeout_remove(self.status_monitor)
+        self.start()
+        self.statemachine_timeout_add(100,self.status_monitor,notify_queue)
+
+
+class PulseblasterWorker(Worker):
+    def init(self):
+        from labscript_utils import check_version
+        check_version('spinapi', '3.2.0', '4')
+        exec('from spinapi import *', globals())
+        global h5py; import labscript_utils.h5_lock, h5py
+        global zprocess; import zprocess
+        
+        self.pb_start = pb_start
+        self.pb_stop = pb_stop
+        self.pb_reset = pb_reset
+        self.pb_close = pb_close
+        self.pb_read_status = pb_read_status
+        self.smart_cache = {'amps0':None,'freqs0':None,'phases0':None,
+                            'amps1':None,'freqs1':None,'phases1':None,
+                            'pulse_program':None,'ready_to_go':False,
+                            'initial_values':None}
+                            
+        # An event for checking when all waits (if any) have completed, so that
+        # we can tell the difference between a wait and the end of an experiment.
+        # The wait monitor device is expected to post such events, which we'll wait on:
+        self.all_waits_finished = zprocess.Event('all_waits_finished')
+        self.waits_pending = False
+    
+        pb_select_board(self.board_number)
+        pb_init()
+        pb_core_clock(75)
+        
+        # This is only set to True on a per-shot basis, so set it to False
+        # for manual mode. Set associated attributes to None:
+        self.time_based_stop_workaround = False
+        self.time_based_shot_duration = None
+        self.time_based_shot_end_time = None
+
+    def program_manual(self,values):
+    
+        if self.programming_scheme == 'pb_stop_programming/STOP':
+            # Need to ensure device is stopped before programming - or we won't know what line it's on.
+            pb_stop()
+            
+        # Program the DDS registers:
+        for i in range(2):
+            pb_select_dds(i)
+            # Program the frequency, amplitude and phase into their
+            # zeroth registers:
+            program_amp_regs(values['dds %d'%i]['amp']) # Does not call pb_stop_programming anyway, so no kwarg needed
+            program_freq_regs(values['dds %d'%i]['freq']/10.0**6, call_stop_programming=False) # method expects MHz
+            program_phase_regs(values['dds %d'%i]['phase'], call_stop_programming=False)
+
+        # create flags string
+        # NOTE: The spinapi can take a string or integer for flags.
+                # If it is a string: 
+                #     flag: 0          12
+                #          '101100011111'
+                #
+                # If it is a binary number:
+                #     flag:12          0
+                #         0b111110001101
+                #
+                # Be warned!
+        flags = ''
+        for i in range(12):
+            if values['flag %d'%i]:
+                flags += '1'
+            else:
+                flags += '0'
+        
+        # Write the first two lines of the pulse program:
+        pb_start_programming(PULSE_PROGRAM)
+        # Line zero is a wait:
+        pb_inst_dds2(0,0,0,values['dds 0']['gate'],0,0,0,0,values['dds 1']['gate'],0,flags, WAIT, 0, 100)
+        # Line one is a brach to line 0:
+        pb_inst_dds2(0,0,0,values['dds 0']['gate'],0,0,0,0,values['dds 1']['gate'],0,flags, BRANCH, 0, 100)
+        pb_stop_programming()
+        
+        # Now we're waiting on line zero, so when we start() we'll go to
+        # line one, then brach back to zero, completing the static update:
+        pb_start()
+        
+        # The pulse program now has a branch in line one, and so can't proceed to the pulse program
+        # without a reprogramming of the first two lines:
+        self.smart_cache['ready_to_go'] = False
+        
+        # TODO: return coerced/quantised values
+        return {}
+        
+    def start_run(self):
+        if self.programming_scheme == 'pb_start/BRANCH':
+            pb_start()
+        elif self.programming_scheme == 'pb_stop_programming/STOP':
+            pb_stop_programming()
+            pb_start()
+        else:
+            raise ValueError('invalid programming_scheme: %s'%str(self.programming_scheme))
+        if self.time_based_stop_workaround:
+            import time
+            self.time_based_shot_end_time = time.time() + self.time_based_shot_duration
+    
+    def transition_to_buffered(self,device_name,h5file,initial_values,fresh):
+        self.h5file = h5file
+        if self.programming_scheme == 'pb_stop_programming/STOP':
+            # Need to ensure device is stopped before programming - or we wont know what line it's on.
+            pb_stop()
+        with h5py.File(h5file,'r') as hdf5_file:
+            group = hdf5_file['devices/%s'%device_name]
+            
+            # Is this shot using the fixed-duration workaround instead of checking the PulseBlaster's status?
+            self.time_based_stop_workaround = group.attrs.get('time_based_stop_workaround', False)
+            if self.time_based_stop_workaround:
+                self.time_based_shot_duration = (group.attrs['stop_time']
+                                                 + hdf5_file['waits'][:]['timeout'].sum()
+                                                 + group.attrs['time_based_stop_workaround_extra_time'])
+            
+            # Program the DDS registers:
+            ampregs = []
+            freqregs = []
+            phaseregs = []
+            for i in range(2):
+                amps = group['DDS%d/AMP_REGS'%i][:]
+                freqs = group['DDS%d/FREQ_REGS'%i][:]
+                phases = group['DDS%d/PHASE_REGS'%i][:]
+                
+                amps[0] = initial_values['dds %d'%i]['amp']
+                freqs[0] = initial_values['dds %d'%i]['freq']/10.0**6 # had better be in MHz!
+                phases[0] = initial_values['dds %d'%i]['phase']
+                
+                pb_select_dds(i)
+                # Only reprogram each thing if there's been a change:
+                if fresh or len(amps) != len(self.smart_cache['amps%d'%i]) or (amps != self.smart_cache['amps%d'%i]).any():   
+                    self.smart_cache['amps%d'%i] = amps
+                    program_amp_regs(*amps)
+                if fresh or len(freqs) != len(self.smart_cache['freqs%d'%i]) or (freqs != self.smart_cache['freqs%d'%i]).any():
+                    self.smart_cache['freqs%d'%i] = freqs
+                    # We must be careful not to call stop_programming() until the end,
+                    # lest the pulseblaster become responsive to triggers before we are done programming.
+                    # This is not an issue for program_amp_regs above, only for freq and phase regs.
+                    program_freq_regs(*freqs, call_stop_programming=False)
+                if fresh or len(phases) != len(self.smart_cache['phases%d'%i]) or (phases != self.smart_cache['phases%d'%i]).any():      
+                    self.smart_cache['phases%d'%i] = phases
+                    # See above comment - we must not call pb_stop_programming here:
+                    program_phase_regs(*phases, call_stop_programming=False)
+                
+                ampregs.append(amps)
+                freqregs.append(freqs)
+                phaseregs.append(phases)
+                
+            # Now for the pulse program:
+            pulse_program = group['PULSE_PROGRAM'][2:]
+            
+            #Let's get the final state of the pulseblaster. z's are the args we don't need:
+            freqreg0,phasereg0,ampreg0,en0,z,freqreg1,phasereg1,ampreg1,en1,z,flags,z,z,z = pulse_program[-1]
+            finalfreq0 = freqregs[0][freqreg0]*10.0**6 # Front panel expects frequency in Hz
+            finalfreq1 = freqregs[1][freqreg1]*10.0**6 # Front panel expects frequency in Hz
+            finalamp0 = ampregs[0][ampreg0]
+            finalamp1 = ampregs[1][ampreg1]
+            finalphase0 = phaseregs[0][phasereg0]
+            finalphase1 = phaseregs[1][phasereg1]
+            
+            # Always call start_programming regardless of whether we are going to do any
+            # programming or not. This is so that is the programming_scheme is 'pb_stop_programming/STOP'
+            # we are ready to be triggered by a call to pb_stop_programming() even if no programming
+            # occurred due to smart programming:
+            pb_start_programming(PULSE_PROGRAM)
+            
+            if fresh or (self.smart_cache['initial_values'] != initial_values) or \
+                (len(self.smart_cache['pulse_program']) != len(pulse_program)) or \
+                (self.smart_cache['pulse_program'] != pulse_program).any() or \
+                not self.smart_cache['ready_to_go']:
+            
+                self.smart_cache['ready_to_go'] = True
+                self.smart_cache['initial_values'] = initial_values
+
+                # create initial flags string
+                # NOTE: The spinapi can take a string or integer for flags.
+                # If it is a string: 
+                #     flag: 0          12
+                #          '101100011111'
+                #
+                # If it is a binary number:
+                #     flag:12          0
+                #         0b111110001101
+                #
+                # Be warned!
+                initial_flags = ''
+                for i in range(12):
+                    if initial_values['flag %d'%i]:
+                        initial_flags += '1'
+                    else:
+                        initial_flags += '0'
+
+                if self.programming_scheme == 'pb_start/BRANCH':
+                    # Line zero is a wait on the final state of the program in 'pb_start/BRANCH' mode 
+                    pb_inst_dds2(freqreg0,phasereg0,ampreg0,en0,0,freqreg1,phasereg1,ampreg1,en1,0,flags,WAIT,0,100)
+                else:
+                    # Line zero otherwise just contains the initial state 
+                    pb_inst_dds2(0,0,0,initial_values['dds 0']['gate'],0,0,0,0,initial_values['dds 1']['gate'],0,initial_flags, CONTINUE, 0, 100)
+
+                # Line one is a continue with the current front panel values:
+                pb_inst_dds2(0,0,0,initial_values['dds 0']['gate'],0,0,0,0,initial_values['dds 1']['gate'],0,initial_flags, CONTINUE, 0, 100)
+                # Now the rest of the program:
+                if fresh or len(self.smart_cache['pulse_program']) != len(pulse_program) or \
+                (self.smart_cache['pulse_program'] != pulse_program).any():
+                    self.smart_cache['pulse_program'] = pulse_program
+                    for args in pulse_program:
+                        pb_inst_dds2(*args)
+            
+            if self.programming_scheme == 'pb_start/BRANCH':
+                # We will be triggered by pb_start() if we are are the master pseudoclock or a single hardware trigger
+                # from the master if we are not:
+                pb_stop_programming()
+            elif self.programming_scheme == 'pb_stop_programming/STOP':
+                # Don't call pb_stop_programming(). We don't want to pulseblaster to respond to hardware
+                # triggers (such as 50/60Hz line triggers) until we are ready to run.
+                # Our start_method will call pb_stop_programming() when we are ready
+                pass
+            else:
+                raise ValueError('invalid programming_scheme %s'%str(self.programming_scheme))
+            
+            # Are there waits in use in this experiment? The monitor waiting for the end of
+            # the experiment will need to know:
+            self.waits_pending =  bool(len(hdf5_file['waits']))
+            
+            # Now we build a dictionary of the final state to send back to the GUI:
+            return_values = {'dds 0':{'freq':finalfreq0, 'amp':finalamp0, 'phase':finalphase0, 'gate':en0},
+                             'dds 1':{'freq':finalfreq1, 'amp':finalamp1, 'phase':finalphase1, 'gate':en1},
+                            }
+            # Since we are converting from an integer to a binary string, we need to reverse the string! (see notes above when we create flags variables)
+            return_flags = str(bin(flags)[2:]).rjust(12,'0')[::-1]
+            for i in range(12):
+                return_values['flag %d'%i] = return_flags[i]
+                
+            return return_values
+            
+    def check_status(self):
+        if self.waits_pending:
+            try:
+                self.all_waits_finished.wait(self.h5file, timeout=0)
+                self.waits_pending = False
+            except zprocess.TimeoutError:
+                pass
+        if self.time_based_shot_end_time is not None:
+            import time
+            time_based_shot_over = time.time() > self.time_based_shot_end_time
+        else:
+            time_based_shot_over = None
+        return pb_read_status(), self.waits_pending, time_based_shot_over
+
+    def transition_to_manual(self):
+        status, waits_pending, time_based_shot_over = self.check_status()
+        
+        if self.programming_scheme == 'pb_start/BRANCH':
+            done_condition = status['waiting']
+        elif self.programming_scheme == 'pb_stop_programming/STOP':
+            done_condition = True # status['stopped']
+            
+        if time_based_shot_over is not None:
+            done_condition = time_based_shot_over
+            
+        # This is only set to True on a per-shot basis, so reset it to False
+        # for manual mode. Reset associated attributes to None:
+        self.time_based_stop_workaround = False
+        self.time_based_shot_duration = None
+        self.time_based_shot_end_time = None
+        
+        if done_condition and not waits_pending:
+            return True
+        else:
+            return False
+     
+    def abort_buffered(self):
+        # Stop the execution
+        self.pb_stop()
+        # Reset to the beginning of the pulse sequence
+        self.pb_reset()
+                
+        # abort_buffered in the GUI process queues up a program_device state
+        # which will reprogram the device and call pb_start()
+        # This ensures the device isn't accidentally retriggered by another device
+        # while it is running it's abort function
+        return True
+        
+    def abort_transition_to_buffered(self):
+        return True
+        
+    def shutdown(self):
+        #TODO: implement this
+        pass
+      
+
+            
+@runviewer_parser
+class PulseBlasterParser(object):
+    num_dds = 2
+    num_flags = 12
+    
+    def __init__(self, path, device):
+        self.path = path
+        self.name = device.name
+        self.device = device
+        
+        # We create a lookup table for strings to be used later as dictionary keys.
+        # This saves having to evaluate '%d'%i many many times, and makes the _add_pulse_program_row_to_traces method
+        # significantly more efficient
+        self.dds_strings = {}
+        for i in range(self.num_dds):
+            self.dds_strings[i] = {}
+            self.dds_strings[i]['ddsfreq'] = 'dds %d_freq'%i
+            self.dds_strings[i]['ddsamp'] = 'dds %d_amp'%i
+            self.dds_strings[i]['ddsphase'] = 'dds %d_phase'%i
+            self.dds_strings[i]['freq'] = 'freq%d'%i
+            self.dds_strings[i]['amp'] = 'amp%d'%i
+            self.dds_strings[i]['phase'] = 'phase%d'%i
+            self.dds_strings[i]['dds_en'] = 'dds_en%d'%i
+            
+        self.flag_strings = {}
+        self.flag_powers = {}
+        
+        for i in range(self.num_flags):
+            self.flag_strings[i] = 'flag %d'%i
+            self.flag_powers[i] = 2**i
+        
+            
+        
+    def get_traces(self, add_trace, parent=None):
+        if parent is None:
+            # we're the master pseudoclock, software triggered. So we don't have to worry about trigger delays, etc
+            pass
+            
+        # get the pulse program
+        with h5py.File(self.path, 'r') as f:
+            pulse_program = f['devices/%s/PULSE_PROGRAM'%self.name][:]
+            # slow_clock_flag = eval(f['devices/%s'%self.name].attrs['slow_clock'])
+            dds = {}
+            for i in range(self.num_dds):
+                dds[i] = {}
+                for reg in ['FREQ', 'AMP', 'PHASE']:
+                    dds[i][reg] = f['devices/%s/DDS%d/%s_REGS'%(self.name, i, reg)][:]
+        
+        clock = []
+        traces = {}
+        for i in range(self.num_flags):
+            traces['flag %d'%i] = []
+        for i in range(self.num_dds):
+            for sub_chnl in ['freq', 'amp', 'phase']:
+                traces['dds %d_%s'%(i,sub_chnl)] = []   
+        
+        # now build the traces
+        t = 0. if parent is None else PulseBlaster.trigger_delay # Offset by initial trigger of parent
+        i = 0
+        while i < len(pulse_program):
+            # ignore the first 2 instructions, they are dummy instructions for BLACS
+            if i < 2:
+                i += 1
+                continue
+            
+            row = pulse_program[i]
+            
+            if row['inst'] == 2: # Loop
+                loops = int(row['inst_data'])
+                
+                buffer = {}
+                j = i
+                while loops > 0:
+                    looping = True
+                    while looping:
+                        row = pulse_program[j]
+                        # buffer the index of traces used for this instruction
+                        # Cuts the runtime down by ~60%
+                        # start_profile('loop_contents')
+                        if j not in buffer:
+                            clock.append(t)
+                            self._add_pulse_program_row_to_traces(traces, row, dds)
+                            buffer[j] = len(clock)-1
+                        else:                            
+                            clock.append(t)
+                            self._add_pulse_program_row_from_buffer(traces, buffer[j])
+                        # stop_profile('loop_contents')
+                            
+                        # start_profile('end_of_loop')
+                        t+= row['length']*1.0e-9
+                        
+                        if row['inst'] == 3: # END_LOOP
+                            looping = False
+                            # print 'end loop. j=%d, t=%.7f'%(j,t)
+                            j = int(row['inst_data']) if loops > 1 else j
+                            # print 'setting j=%d'%j
+                        else:
+                            # print 'in loop. j=%d, t=%.7f'%(j,t)
+                            j+=1
+                        # stop_profile('end_of_loop')
+                    loops -= 1
+                    
+                i = j
+                # print 'i now %d'%i
+                    
+            else: # Continue
+                if row['inst'] == 8: #WAIT
+                    print('Wait at %.9f'%t)
+                    pass
+                clock.append(t)
+                self._add_pulse_program_row_to_traces(traces,row,dds)
+                t+= row['length']*1.0e-9
+            
+                if row['inst'] == 8 and parent is not None: #WAIT
+                    #TODO: Offset next time by trigger delay is not master pseudoclock
+                    t+= PulseBlaster.trigger_delay
+                    
+            
+            i += 1            
+                
+        print('Stop time: %.9f'%t)
+        # now put together the traces
+        to_return = {}
+        clock = np.array(clock, dtype=np.float64)
+        for name, data in traces.items():
+            to_return[name] = (clock, np.array(data))
+            
+        
+        # if slow_clock_flag is not None:
+            # to_return['slow clock'] = to_return['flag %d'%slow_clock_flag[0]]
+            
+        clocklines_and_triggers = {}
+        for pseudoclock_name, pseudoclock in self.device.child_list.items():
+            for clock_line_name, clock_line in pseudoclock.child_list.items():
+                if clock_line.parent_port == 'internal':
+                    parent_device_name = '%s.direct_outputs'%self.name
+                    for internal_device_name, internal_device in clock_line.child_list.items():
+                        for channel_name, channel in internal_device.child_list.items():
+                            if channel.device_class == 'Trigger':
+                                clocklines_and_triggers[channel_name] = to_return[channel.parent_port]
+                                add_trace(channel_name, to_return[channel.parent_port], parent_device_name, channel.parent_port)
+                            else:
+                                if channel.device_class == 'DDS':
+                                    for subchnl_name, subchnl in channel.child_list.items():
+                                        connection = '%s_%s'%(channel.parent_port, subchnl.parent_port)
+                                        if connection in to_return:
+                                            add_trace(subchnl.name, to_return[connection], parent_device_name, connection)
+                                else:
+                                    add_trace(channel_name, to_return[channel.parent_port], parent_device_name, channel.parent_port)
+                else:
+                    clocklines_and_triggers[clock_line_name] = to_return[clock_line.parent_port]
+                    add_trace(clock_line_name, to_return[clock_line.parent_port], self.name, clock_line.parent_port)
+            
+        return clocklines_and_triggers
+    
+    @profile
+    def _add_pulse_program_row_from_buffer(self, traces, index):
+        for i in range(self.num_flags):
+            traces[self.flag_strings[i]].append(traces[self.flag_strings[i]][index])
+            
+        for i in range(self.num_dds):
+            current_strings = self.dds_strings[i]
+            traces[current_strings['ddsfreq']].append(traces[current_strings['ddsfreq']][index])
+            traces[current_strings['ddsphase']].append(traces[current_strings['ddsphase']][index])
+            traces[current_strings['ddsamp']].append(traces[current_strings['ddsamp']][index])
+            
+    @profile            
+    def _add_pulse_program_row_to_traces(self, traces, row, dds, flags = None):
+        # add flags
+        if flags is None:
+            flags = np.binary_repr(row['flags'],self.num_flags)[::-1]
+        for i in range(self.num_flags):
+            traces[self.flag_strings[i]].append(int(flags[i]))
+        
+        # Below block saved for history. This is much slower compared to what is below!
+        # for i in range(self.num_dds):
+            # traces['dds %d_freq'%i].append(dds[i]['FREQ'][row['freq%d'%i]])
+            # traces['dds %d_phase'%i].append(dds[i]['PHASE'][row['phase%d'%i]])
+            # amp = dds[i]['AMP'][row['amp%d'%i]] if row['dds_en%d'%i] else 0
+            # traces['dds %d_amp'%i].append(amp)
+            
+       
+        # note that we are looking up keys for the traces dictionary and row array in self.dds_strings
+        # Doing this reduces the runtime (of the below block) by 25%
+        for i in range(self.num_dds):
+            # Note: This is done to reduce runtime (about 10%)
+            current_strings = self.dds_strings[i]
+            current_dds = dds[i]
+            
+            traces[current_strings['ddsfreq']].append(current_dds['FREQ'][row[current_strings['freq']]])
+            traces[current_strings['ddsphase']].append(current_dds['PHASE'][row[current_strings['phase']]])
+            # Note: Using the inline if statement reduces the runtime (of this for loop) by 50%
+            amp = current_dds['AMP'][row[current_strings['amp']]] if row[current_strings['dds_en']] else 0
+            traces[current_strings['ddsamp']].append(amp)
+            
+            